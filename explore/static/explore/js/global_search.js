document.addEventListener('DOMContentLoaded', function () {
    // Add CSS styles
    const style = document.createElement('style');
    style.innerHTML = `
<<<<<<< HEAD
        .search-form {
            display: flex;
            justify-content: center;
        }
        .dropdown {
            position: relative;
            width: 600px;
            margin-top: 20px;
        }

        @media(max-width: 650px) {
            .dropdown {
                width: 100%;
            }
        }

        .search-input {
            display: block;
            width: 100%;
            min-width: 300px;
            padding: .575rem .85rem;
            margin: 0;
            font-family: inherit;
            font-size: 1.25rem;
            font-weight: 400;
            line-height: 1.75;
            color: #858796;
            -webkit-appearance: none;
            -moz-appearance: none;
            appearance: none;
            background-color: #fff;
            background-clip: padding-box;
            border: 1px solid #858796;
            border-radius: 0.85rem;
            transition: border-color .15s ease-in-out, box-shadow .15s ease-in-out;
            -webkit-appearance: textfield;
            outline-offset: -2px;
        }

        .search-input:focus {
            color: #858796;
            background-color: #fff;
            border-color: #a7b9ef;
            outline: 0;
            box-shadow: 0 0 0 .15rem rgba(78, 115, 223, .25);
        }


        .dropdown-content {
            display: none;
            position: absolute;
            background-color: #f1f1f1;
            background-color: #fff;
            margin-bottom: 3rem;
            min-width: 160px;
            width: 100%;
            box-shadow: 0px 8px 16px 0px rgba(0, 0, 0, 0.2);
            z-index: 5;
            border-bottom: 1px solid #ccc;
        }

        .dropdown-content div {
            color: black;
            padding: 12px 16px;
            text-decoration: none;
            display: block;
            cursor: pointer;
        }
        .spinner {
            display: None;
            width: 20px;
            height: 20px;
            border: 3px solid #f3f3f3;
            border-top: 3px solid #3498db;
            border-radius: 50%;
            animation: spin 1s linear infinite;
            position: absolute;
            right: 40px;
            top: 30%;
        }

        @keyframes spin {
            0% { transform: rotate(0deg); }
            100% { transform: rotate(360deg); }
        }

        .results-list {
            list-style-type: none;
            padding: 0;
            margin: 0;
            max-height: 400px;
            overflow-y: auto;
            border: 1px solid #ccc;
            border-radius: 4px;
            background-color: #fff;
            position: relative;
            width: 100%;
            
        }
        .results-list li {
            padding: 10px;
            cursor: pointer;
            display: flex;
            align-items: center;
            border-bottom: 1px solid #ccc;
        }

        .results-list li img {
            width: 50px;
            height: 50px;
            margin-right: 10px;
        }

        .results-list li:hover {
            background-color: #f0f0f0;
        }

        .pagination {
            display: flex;
            justify-content: center;
            align-items: center;
            margin: 10px;
        }

        .pagination button {
            margin: 0 5px;
            padding: 5px 10px;
            cursor: pointer;
        }

        .pagination button:disabled {
            cursor: not-allowed;
            opacity: 0.5;
        }

        .results-count {
        }
=======
    .search-form{display:flex;justify-content:center}.dropdown{position:relative;width:600px;margin-top:20px}.dropdown-content,.search-input{width:100%;background-color:#fff}@media(max-width:650px){.dropdown{width:100%}}.search-input{display:block;min-width:300px;padding:.575rem .85rem;margin:0;font-family:inherit;font-size:1.25rem;font-weight:400;line-height:1.75;color:#858796;-webkit-appearance:none;-moz-appearance:none;appearance:none;background-clip:padding-box;border:1px solid #858796;border-radius:.85rem;transition:border-color .15s ease-in-out,box-shadow .15s ease-in-out;-webkit-appearance:textfield;outline-offset:-2px}.search-input:focus{color:#858796;background-color:#fff;border-color:#a7b9ef;outline:0;box-shadow:0 0 0 .15rem rgba(78,115,223,.25)}.dropdown-content{display:none;position:absolute;margin-bottom:3rem;min-width:160px;box-shadow:0 8px 16px 0 rgba(0,0,0,.2);z-index:1000;border-bottom:1px solid #ccc}.results-list-container{color:#000;padding:12px 16px;text-decoration:none;display:block;cursor:pointer}.spinner{display:None;width:20px;height:20px;border:3px solid #f3f3f3;border-top:3px solid #3498db;border-radius:50%;animation:1s linear infinite spin;position:absolute;right:40px;top:18px}@keyframes spin{0%{transform:rotate(0)}100%{transform:rotate(360deg)}}.results-list{list-style-type:none;padding:0;margin:0;max-height:65vh;overflow-y:auto;border:1px solid #ccc;border-radius:4px;background-color:#fff;position:relative;width:100%}.results-list li{padding:10px;cursor:pointer;display:flex;align-items:center;border-bottom:1px solid #ccc}.results-list li img{width:50px;height:50px;margin-right:10px}.close-popup:hover,.results-list li:hover{background-color:#f0f0f0}.pagination{display:flex;justify-content:center;align-items:center;margin:10px;justify-content:space-between}.close-popup{margin:5px;padding:5px;cursor:pointer;font-size:1.5rem;font-weight:700;width:40px;height:40px;color:red;border-radius:50%;background-color:#fff}.close-popup:disabled{cursor:not-allowed;opacity:.5}.results-count{margin:10px}@media (max-width:600px){.results-list,.results-list-container{max-height:calc(100vh - 132px)}.dropdown-content,.pagination{position:fixed;width:100%;background-color:#fff}.dropdown-content{left:50%;top:50%;transform:translate(-50%,-50%);height:100%;overflow-y:auto;border:1px solid #ccc;border-radius:10px;box-shadow:0 2px 10px rgba(0,0,0,.3);z-index:999}.results-list-container{padding:0}.pagination{bottom:0;left:0;margin:0;padding-bottom:80px;border-top:1px solid #ccc;z-index:1000}}
>>>>>>> d1111f3b
    `;
    document.head.appendChild(style);

    // Create the selected section and insert it into the element with class search-result
    const searchFormContainer = document.querySelector('.search-form');
<<<<<<< HEAD

=======
    let dropdownDiv;
    let resultsContainer;
    let paginationDiv;
    let closePopupButton;
    let resultsCount;
>>>>>>> d1111f3b
    if (searchFormContainer) {
        dropdownDiv = document.createElement('div');
        dropdownDiv.classList.add('dropdown');

        const searchInput = document.createElement('input');
        searchInput.id = 'searchQuery';
        searchInput.classList.add('search-input');
        searchInput.setAttribute('autocomplete', 'off');
        searchInput.setAttribute('type', 'search');
        searchInput.setAttribute('name', 'q');
        searchInput.setAttribute('placeholder', 'Search Downstream Marketplace');
        searchInput.setAttribute('required', 'true');

        // Create x to clear search input
        const clearButton = document.createElement('button');
        // clearButton.classList.add('close-popup');
        clearButton.textContent = 'X';
        clearButton.style.display = 'none';
        clearButton.style.position = 'absolute';
        clearButton.style.right = '15px';
        clearButton.style.top = '18px';
        clearButton.style.cursor = 'pointer';
        clearButton.style.backgroundColor = 'white';
        clearButton.style.border = 'none';
        clearButton.style.borderRadius = '50%';
        clearButton.style.width = '20px';
        clearButton.style.height = '20px';
        clearButton.style.fontSize = '1rem';
        clearButton.style.fontWeight = '400';
        clearButton.style.color = '#858796';
        clearButton.addEventListener('click', function () {
            searchInput.value = '';
            clearButton.style.display = 'none';
            hideResultsContainer();
        });
        searchInput.addEventListener('input', function () {
            if (searchInput.value.length > 0) {
                clearButton.style.display = 'block';
            } else {
                clearButton.style.display = 'none';
            }
        });

        const spinnerDiv = document.createElement('div');
        spinnerDiv.classList.add('spinner');
        spinnerDiv.id = 'spinner';

<<<<<<< HEAD
        const dropdownContentDiv = document.createElement('div');
        dropdownContentDiv.classList.add('dropdown-content');
        dropdownContentDiv.id = 'results-container';
=======
        resultsContainer = document.createElement('div');
        resultsContainer.classList.add('dropdown-content');
        resultsContainer.id = 'results-container';
>>>>>>> d1111f3b

        const resultsDiv = document.createElement('div');
        resultsDiv.id = 'results';
        resultsDiv.classList.add('results-list-container');

        paginationDiv = document.createElement('div');
        paginationDiv.id = 'pagination';
        paginationDiv.classList.add('pagination');
        paginationDiv.style.display = 'none';

        resultsCount = document.createElement('span');
        resultsCount.classList.add('results-count');
        // Add close button to popup
        closePopupButton = document.createElement('button');
        closePopupButton.id = 'closePopup';
        closePopupButton.classList.add('close-popup');
        closePopupButton.textContent = 'X';
        closePopupButton.addEventListener('click', function () {
            event.preventDefault();
            hideResultsContainer();
        });

        if (window.innerWidth < 600) {
            closePopupButton.style.display = 'block';
        } else {
            closePopupButton.style.display = 'none';
        }
        paginationDiv.appendChild(resultsCount);
        paginationDiv.appendChild(closePopupButton);


        resultsContainer.appendChild(resultsDiv);
        if (window.innerWidth >= 600) {
            resultsContainer.appendChild(paginationDiv);
        }

        dropdownDiv.appendChild(searchInput);
        dropdownDiv.appendChild(spinnerDiv);
        dropdownDiv.appendChild(clearButton);
        dropdownDiv.appendChild(resultsContainer);
        if (window.innerWidth < 600) {
            dropdownDiv.appendChild(paginationDiv);
        }

        searchFormContainer.appendChild(dropdownDiv);
    } else {
        console.error('Element with class search-form not found');
        return;
    }

    const searchForm = document.getElementById('searchForm');
    const searchQuery = document.getElementById('searchQuery');
    const spinner = document.getElementById('spinner');
    const resultsDiv = document.getElementById('results');
    const body = document.getElementsByTagName('body')[0];

    // Add window width listener
    window.addEventListener('resize', function () {
        if (window.innerWidth < 600) {
            dropdownDiv.appendChild(paginationDiv);
            closePopupButton.style.display = 'block';
        } else {
            closePopupButton.style.display = 'none';
            resultsContainer.appendChild(paginationDiv);
        }
    });

    let currentPage = 1;
    let totalResults = 0;
<<<<<<< HEAD
    const resultsPerPage = 10;
    function hideResultsContainer() {
        resultsContainer.style.display = 'none';
=======
    let savedScrollY = window.scrollY;
    let pagePosition = body.style.position;
    const resultsPerPage = 10;
    function hideResultsContainer() {
        body.style.position = pagePosition;
        window.scrollBy(0, savedScrollY);
        document.getElementById("results-container").scrollTo(0, 0);
        resultsContainer.style.display = 'none';
        paginationDiv.style.display = 'none';
>>>>>>> d1111f3b
        // make searchQuery bottom border rounded again
        searchQuery.style.borderRadius = '0.85rem';
    }
    function showResultsContainer() {
<<<<<<< HEAD
        resultsContainer.style.display = 'block';
=======
        // Check if page is mobile
        if (window.innerWidth < 600) {
            // https://forum.bubble.io/t/tutorial-scroll-within-a-popup-without-scrolling-the-page/144153
            let savedScrollY = window.scrollY;
            body.style.position = "fixed";
        }
        resultsContainer.style.display = 'block';
        paginationDiv.style.display = 'flex';
>>>>>>> d1111f3b
        // make searchQuery bottom border square
        searchQuery.style.borderRadius = '0.85rem 0.85rem 0px 0px';
    }
    // Show the dropdown content when the input is focused
    searchQuery.addEventListener('focus', function () {
        if (totalResults > 0) {
            showResultsContainer();
        }
    });
    // Hide the dropdown content when clicking outside of it
    document.addEventListener('click', function (event) {
        if (!resultsContainer.contains(event.target) && !searchQuery.contains(event.target)) {
            hideResultsContainer();
        }
    });

    // Listen for input changes in the field and send the query to the API. Ensure at least 3 characters are entered and wait 500ms before sending the request.
    function getResults(query) {
        totalResults = 0;
        // Check if query is empty
        if (!query) {
            hideResultsContainer();
            return;
        }
        // Show spinner and disable search button
        spinner.style.display = 'block';


        fetch(`https://api.trydownstream.com/explore/v1/search/?q=${encodeURIComponent(query)}`)
            .then(response => response.json())
            .then(data => {
                // Clear previous results
                resultsDiv.innerHTML = '';
<<<<<<< HEAD
                paginationDiv.innerHTML = '';
=======
                resultsCount.textContent = '';
>>>>>>> d1111f3b
                showResultsContainer();

                // Display search results
                const resultsList = document.createElement('ul');
                resultsList.classList.add('results-list');

                // Check response returns an error (query is empty)
                if (!data || data.errors) {
                    hideResultsContainer();
                    return;
                }
                // Check response is good, but has no results
                if (!data || !data.main_products || !data.main_product_categories || !data.main_product_category_groups) {
                    const listItem = document.createElement('li');
                    listItem.textContent = 'No results found';
                    resultsList.appendChild(listItem);
                    resultsDiv.appendChild(resultsList);
                    return;
                }

                const allResults = [...data.main_products, ...data.main_product_categories, ...data.main_product_category_groups];
                const totalPages = 1
                totalResults = data.main_products.length + data.main_product_categories.length + data.main_product_category_groups.length;
                data.main_product_categories.forEach(category => {
                    const listItem = document.createElement('li');
                    const link = document.createElement('a');
                    const image = document.createElement('img');
                    const text = document.createElement('span');
                    // Telehandler = Category (https://portal.trydownstream.com/customer/order/new/product/5c911a3d-6df6-49f1-b0cb-5d246aa52de4/)
                    text.textContent = `Category: ${category.name}`;
                    link.href = `https://portal.trydownstream.com/customer/order/new/product/${category.id}`;
                    image.src = category.icon;
                    // link.target = '_blank';
                    link.appendChild(image);
                    link.appendChild(text);
                    listItem.appendChild(link);
                    resultsList.appendChild(listItem);
                    const categoryProducts = data.main_products.filter(product => product.main_product_category === category.id);
                    categoryProducts.forEach(product => {
                        const listItem = document.createElement('li');
                        listItem.style.paddingLeft = '40px';
                        const link = document.createElement('a');
                        const image = document.createElement('img');
                        const text = document.createElement('span');
                        // 5,000 lbs. 19 ft. Telehandler = Product (https://portal.trydownstream.com/customer/order/new/options/7e75424e-d3c4-4979-af66-a206213685ab/)
                        link.href = `https://portal.trydownstream.com/customer/order/new/options/${product.id}`;
                        if (product.images.length > 0) {
                            image.src = product.images[0];
                        } else {
                            image.src = category.icon;
                        }
                        text.textContent = `${product.name}`;
                        // link.target = '_blank';
                        link.appendChild(image);
                        link.appendChild(text);
                        listItem.appendChild(link);
                        resultsList.appendChild(listItem);
                    });
                });
                data.main_product_category_groups.forEach(group => {
                    const listItem = document.createElement('li');
                    const link = document.createElement('a');
                    const image = document.createElement('img');
                    const text = document.createElement('span');
                    text.textContent = `All ${group.name}`;
                    // Forklift = Group (https://portal.trydownstream.com/customer/order/new/?q=&group_id=c1b69d34-3134-4e3a-b3de-db005bfdbd65)
                    link.href = `https://portal.trydownstream.com/customer/order/new/?q=&group_id=${group.id}`;
                    image.src = group.icon;
                    // link.target = '_blank';
                    link.appendChild(image);
                    link.appendChild(text);
                    listItem.appendChild(link);
                    resultsList.appendChild(listItem);
                });
                resultsDiv.appendChild(resultsList);

                // Update results count
                resultsCount.textContent = `Showing ${totalResults} results`;
            })
            .catch(error => console.error('Error:', error))
            .finally(() => {
                // Hide spinner and enable search button
                spinner.style.display = 'none';
            });
    }
    let debounceTimeout
    searchQuery.addEventListener('input', function (event) {
        // Only trigger the search if the value is not empty and has more than 1 character and the user has stopped typing.
        // Clear the previous timeout
        clearTimeout(debounceTimeout)
        // Set a new timeout
        debounceTimeout = setTimeout(function () {
            if (!searchQuery.value || searchQuery.value.length > 2) {
                const query = searchQuery.value;
                // event.preventDefault();
                getResults(query);
            }
        }, 500)
    });
});<|MERGE_RESOLUTION|>--- conflicted
+++ resolved
@@ -2,161 +2,17 @@
     // Add CSS styles
     const style = document.createElement('style');
     style.innerHTML = `
-<<<<<<< HEAD
-        .search-form {
-            display: flex;
-            justify-content: center;
-        }
-        .dropdown {
-            position: relative;
-            width: 600px;
-            margin-top: 20px;
-        }
-
-        @media(max-width: 650px) {
-            .dropdown {
-                width: 100%;
-            }
-        }
-
-        .search-input {
-            display: block;
-            width: 100%;
-            min-width: 300px;
-            padding: .575rem .85rem;
-            margin: 0;
-            font-family: inherit;
-            font-size: 1.25rem;
-            font-weight: 400;
-            line-height: 1.75;
-            color: #858796;
-            -webkit-appearance: none;
-            -moz-appearance: none;
-            appearance: none;
-            background-color: #fff;
-            background-clip: padding-box;
-            border: 1px solid #858796;
-            border-radius: 0.85rem;
-            transition: border-color .15s ease-in-out, box-shadow .15s ease-in-out;
-            -webkit-appearance: textfield;
-            outline-offset: -2px;
-        }
-
-        .search-input:focus {
-            color: #858796;
-            background-color: #fff;
-            border-color: #a7b9ef;
-            outline: 0;
-            box-shadow: 0 0 0 .15rem rgba(78, 115, 223, .25);
-        }
-
-
-        .dropdown-content {
-            display: none;
-            position: absolute;
-            background-color: #f1f1f1;
-            background-color: #fff;
-            margin-bottom: 3rem;
-            min-width: 160px;
-            width: 100%;
-            box-shadow: 0px 8px 16px 0px rgba(0, 0, 0, 0.2);
-            z-index: 5;
-            border-bottom: 1px solid #ccc;
-        }
-
-        .dropdown-content div {
-            color: black;
-            padding: 12px 16px;
-            text-decoration: none;
-            display: block;
-            cursor: pointer;
-        }
-        .spinner {
-            display: None;
-            width: 20px;
-            height: 20px;
-            border: 3px solid #f3f3f3;
-            border-top: 3px solid #3498db;
-            border-radius: 50%;
-            animation: spin 1s linear infinite;
-            position: absolute;
-            right: 40px;
-            top: 30%;
-        }
-
-        @keyframes spin {
-            0% { transform: rotate(0deg); }
-            100% { transform: rotate(360deg); }
-        }
-
-        .results-list {
-            list-style-type: none;
-            padding: 0;
-            margin: 0;
-            max-height: 400px;
-            overflow-y: auto;
-            border: 1px solid #ccc;
-            border-radius: 4px;
-            background-color: #fff;
-            position: relative;
-            width: 100%;
-            
-        }
-        .results-list li {
-            padding: 10px;
-            cursor: pointer;
-            display: flex;
-            align-items: center;
-            border-bottom: 1px solid #ccc;
-        }
-
-        .results-list li img {
-            width: 50px;
-            height: 50px;
-            margin-right: 10px;
-        }
-
-        .results-list li:hover {
-            background-color: #f0f0f0;
-        }
-
-        .pagination {
-            display: flex;
-            justify-content: center;
-            align-items: center;
-            margin: 10px;
-        }
-
-        .pagination button {
-            margin: 0 5px;
-            padding: 5px 10px;
-            cursor: pointer;
-        }
-
-        .pagination button:disabled {
-            cursor: not-allowed;
-            opacity: 0.5;
-        }
-
-        .results-count {
-        }
-=======
     .search-form{display:flex;justify-content:center}.dropdown{position:relative;width:600px;margin-top:20px}.dropdown-content,.search-input{width:100%;background-color:#fff}@media(max-width:650px){.dropdown{width:100%}}.search-input{display:block;min-width:300px;padding:.575rem .85rem;margin:0;font-family:inherit;font-size:1.25rem;font-weight:400;line-height:1.75;color:#858796;-webkit-appearance:none;-moz-appearance:none;appearance:none;background-clip:padding-box;border:1px solid #858796;border-radius:.85rem;transition:border-color .15s ease-in-out,box-shadow .15s ease-in-out;-webkit-appearance:textfield;outline-offset:-2px}.search-input:focus{color:#858796;background-color:#fff;border-color:#a7b9ef;outline:0;box-shadow:0 0 0 .15rem rgba(78,115,223,.25)}.dropdown-content{display:none;position:absolute;margin-bottom:3rem;min-width:160px;box-shadow:0 8px 16px 0 rgba(0,0,0,.2);z-index:1000;border-bottom:1px solid #ccc}.results-list-container{color:#000;padding:12px 16px;text-decoration:none;display:block;cursor:pointer}.spinner{display:None;width:20px;height:20px;border:3px solid #f3f3f3;border-top:3px solid #3498db;border-radius:50%;animation:1s linear infinite spin;position:absolute;right:40px;top:18px}@keyframes spin{0%{transform:rotate(0)}100%{transform:rotate(360deg)}}.results-list{list-style-type:none;padding:0;margin:0;max-height:65vh;overflow-y:auto;border:1px solid #ccc;border-radius:4px;background-color:#fff;position:relative;width:100%}.results-list li{padding:10px;cursor:pointer;display:flex;align-items:center;border-bottom:1px solid #ccc}.results-list li img{width:50px;height:50px;margin-right:10px}.close-popup:hover,.results-list li:hover{background-color:#f0f0f0}.pagination{display:flex;justify-content:center;align-items:center;margin:10px;justify-content:space-between}.close-popup{margin:5px;padding:5px;cursor:pointer;font-size:1.5rem;font-weight:700;width:40px;height:40px;color:red;border-radius:50%;background-color:#fff}.close-popup:disabled{cursor:not-allowed;opacity:.5}.results-count{margin:10px}@media (max-width:600px){.results-list,.results-list-container{max-height:calc(100vh - 132px)}.dropdown-content,.pagination{position:fixed;width:100%;background-color:#fff}.dropdown-content{left:50%;top:50%;transform:translate(-50%,-50%);height:100%;overflow-y:auto;border:1px solid #ccc;border-radius:10px;box-shadow:0 2px 10px rgba(0,0,0,.3);z-index:999}.results-list-container{padding:0}.pagination{bottom:0;left:0;margin:0;padding-bottom:80px;border-top:1px solid #ccc;z-index:1000}}
->>>>>>> d1111f3b
     `;
     document.head.appendChild(style);
 
     // Create the selected section and insert it into the element with class search-result
     const searchFormContainer = document.querySelector('.search-form');
-<<<<<<< HEAD
-
-=======
     let dropdownDiv;
     let resultsContainer;
     let paginationDiv;
     let closePopupButton;
     let resultsCount;
->>>>>>> d1111f3b
     if (searchFormContainer) {
         dropdownDiv = document.createElement('div');
         dropdownDiv.classList.add('dropdown');
@@ -204,15 +60,9 @@
         spinnerDiv.classList.add('spinner');
         spinnerDiv.id = 'spinner';
 
-<<<<<<< HEAD
-        const dropdownContentDiv = document.createElement('div');
-        dropdownContentDiv.classList.add('dropdown-content');
-        dropdownContentDiv.id = 'results-container';
-=======
         resultsContainer = document.createElement('div');
         resultsContainer.classList.add('dropdown-content');
         resultsContainer.id = 'results-container';
->>>>>>> d1111f3b
 
         const resultsDiv = document.createElement('div');
         resultsDiv.id = 'results';
@@ -282,11 +132,6 @@
 
     let currentPage = 1;
     let totalResults = 0;
-<<<<<<< HEAD
-    const resultsPerPage = 10;
-    function hideResultsContainer() {
-        resultsContainer.style.display = 'none';
-=======
     let savedScrollY = window.scrollY;
     let pagePosition = body.style.position;
     const resultsPerPage = 10;
@@ -296,14 +141,10 @@
         document.getElementById("results-container").scrollTo(0, 0);
         resultsContainer.style.display = 'none';
         paginationDiv.style.display = 'none';
->>>>>>> d1111f3b
         // make searchQuery bottom border rounded again
         searchQuery.style.borderRadius = '0.85rem';
     }
     function showResultsContainer() {
-<<<<<<< HEAD
-        resultsContainer.style.display = 'block';
-=======
         // Check if page is mobile
         if (window.innerWidth < 600) {
             // https://forum.bubble.io/t/tutorial-scroll-within-a-popup-without-scrolling-the-page/144153
@@ -312,7 +153,6 @@
         }
         resultsContainer.style.display = 'block';
         paginationDiv.style.display = 'flex';
->>>>>>> d1111f3b
         // make searchQuery bottom border square
         searchQuery.style.borderRadius = '0.85rem 0.85rem 0px 0px';
     }
@@ -346,11 +186,7 @@
             .then(data => {
                 // Clear previous results
                 resultsDiv.innerHTML = '';
-<<<<<<< HEAD
-                paginationDiv.innerHTML = '';
-=======
                 resultsCount.textContent = '';
->>>>>>> d1111f3b
                 showResultsContainer();
 
                 // Display search results
