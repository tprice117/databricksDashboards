import datetime
import csv
import logging
import uuid
from itertools import chain
from typing import List, Union
from urllib.parse import parse_qs, urlencode
from django.urls import reverse
from django.contrib import messages
from django.contrib.auth import logout
from django.contrib.auth.decorators import login_required
from django.core.paginator import Paginator
from django.http import HttpRequest, HttpResponse, HttpResponseRedirect
from django.shortcuts import render
from rest_framework.decorators import (
    api_view,
    authentication_classes,
    permission_classes,
)

from api.models import (
    Order,
    Payout,
    Seller,
    SellerInvoicePayable,
    SellerInvoicePayableLineItem,
    SellerLocation,
    SellerLocationMailingAddress,
    User,
)
from api.utils.utils import decrypt_string
from common.models.choices.user_type import UserType
from communications.intercom.utils.utils import get_json_safe_value
from notifications.utils import internal_email

from .forms import (
    SellerAboutUsForm,
    SellerCommunicationForm,
    SellerForm,
    SellerLocationComplianceAdminForm,
    SellerLocationComplianceForm,
    SellerPayoutForm,
    UserForm,
)

logger = logging.getLogger(__name__)


class InvalidFormError(Exception):
    """Exception raised for validation errors in the form."""

    def __init__(self, form, msg):
        self.form = form
        self.msg = msg

    def __str__(self):
        return self.msg


def to_dict(instance):
    opts = instance._meta
    data = {}
    for f in chain(opts.concrete_fields, opts.private_fields):
        data[f.name] = get_json_safe_value(f.value_from_object(instance))
    for f in opts.many_to_many:
        data[f.name] = [
            get_json_safe_value(i.id) for i in f.value_from_object(instance)
        ]
    return data


def get_dashboard_chart_data(data_by_month: List[int]):
    # Create a list of labels along with earnings data of months going back from the current month to 8 months ago.
    data = []
    all_months = [
        "Jan",
        "Feb",
        "Mar",
        "Apr",
        "May",
        "Jun",
        "Jul",
        "Aug",
        "Sep",
        "Oct",
        "Nov",
        "Dec",
    ]
    current_month = datetime.date.today().month
    months = []
    for i in range(8, 1, -1):
        months.append(all_months[(current_month - i - 1) % 12])
        data.append(data_by_month[(current_month - i - 1) % 12])

    dashboard_chart = {
        "type": "line",
        "data": {
            "labels": months,
            "datasets": [
                {
                    "label": "Earnings",
                    "fill": True,
                    "data": data,
                    "backgroundColor": "rgba(78, 115, 223, 0.05)",
                    "borderColor": "rgba(78, 115, 223, 1)",
                }
            ],
        },
        "options": {
            "maintainAspectRatio": False,
            "legend": {"display": False, "labels": {"fontStyle": "normal"}},
            "title": {"fontStyle": "normal"},
            "scales": {
                "xAxes": [
                    {
                        "gridLines": {
                            "color": "rgb(234, 236, 244)",
                            "zeroLineColor": "rgb(234, 236, 244)",
                            "drawBorder": False,
                            "drawTicks": False,
                            "borderDash": ["2"],
                            "zeroLineBorderDash": ["2"],
                            "drawOnChartArea": False,
                        },
                        "ticks": {
                            "fontColor": "#858796",
                            "fontStyle": "normal",
                            "padding": 20,
                        },
                    }
                ],
                "yAxes": [
                    {
                        "gridLines": {
                            "color": "rgb(234, 236, 244)",
                            "zeroLineColor": "rgb(234, 236, 244)",
                            "drawBorder": False,
                            "drawTicks": False,
                            "borderDash": ["2"],
                            "zeroLineBorderDash": ["2"],
                        },
                        "ticks": {
                            "fontColor": "#858796",
                            "fontStyle": "normal",
                            "padding": 20,
                        },
                    }
                ],
            },
        },
    }
    return dashboard_chart


def is_impersonating(request: HttpRequest) -> bool:
    return request.session.get("user_id") and request.session.get("user_id") != str(
        request.user.id
    )


def get_seller(request: HttpRequest) -> Union[Seller, None]:
    """Returns the current seller. This handles the case where the user is impersonating another user.
    If the user is impersonating, it will return the seller of the impersonated user.
    The the user is staff and is not impersonating a user, then it will return None.

    Args:
        request (HttpRequest): Current request object.

    Returns:
        [Seller, None]: Returns the Seller object or None. None means staff user.
    """
    if is_impersonating(request):
        seller = Seller.objects.get(id=request.session["seller_id"])
    elif request.user.is_staff:
        seller = None
    else:
        # Normal user
        if request.session.get("seller_id"):
            seller = Seller.objects.get(id=request.session["seller_id"])
        else:
            # Cache seller id for faster lookups
            seller = request.user.user_group.seller
            request.session["seller_id"] = get_json_safe_value(seller.id)

    return seller


def get_user(request: HttpRequest) -> User:
    """Returns the current user. This handles the case where the user is impersonating another user.

    Args:
        request (HttpRequest): Current request object.

    Returns:
        dict: Dictionary of the User object.
    """
    if is_impersonating(request):
        user = User.objects.get(id=request.session.get("user_id"))
    else:
        user = request.user
    return user


########################
# Page views
########################
# Add redirect to auth0 login if not logged in.
def supplier_logout(request):
    logout(request)
    # Redirect to a success page.
    return HttpResponseRedirect("https://trydownstream.com/")


@login_required(login_url="/admin/login/")
def supplier_search(request):
    context = {}
    if request.method == "POST":
        search = request.POST.get("search")
        try:
            seller_id = uuid.UUID(search)
            sellers = Seller.objects.filter(id=seller_id)
        except ValueError:
            sellers = Seller.objects.filter(name__icontains=search)
        context["sellers"] = sellers

    return render(
        request, "supplier_dashboard/snippets/seller_search_list.html", context
    )


@login_required(login_url="/admin/login/")
def supplier_impersonation_start(request):
    if request.user.is_staff:
        if request.method == "POST":
            # user_id = request.POST.get("user_id")
            seller_id = request.POST.get("seller_id")
        elif request.method == "GET":
            # user_id = request.GET.get("user_id")
            seller_id = request.GET.get("seller_id")
        else:
            return HttpResponse("Not Implemented", status=406)
        try:
            seller = Seller.objects.get(id=seller_id)
            user = seller.usergroup.users.filter(type=UserType.ADMIN).first()
            # user = User.objects.get(id=user_id)
            request.session["user_id"] = get_json_safe_value(user.id)
            request.session["seller_id"] = get_json_safe_value(seller_id)
            return HttpResponseRedirect("/supplier/")
        except Exception as e:
            return HttpResponse("Not Found", status=404)
    else:
        return HttpResponse("Unauthorized", status=401)


@login_required(login_url="/admin/login/")
def supplier_impersonation_stop(request):
    if request.session.get("user_id"):
        del request.session["user_id"]
    if request.session.get("seller_id"):
        del request.session["seller_id"]
    if request.session.get("seller"):
        del request.session["seller"]
    return HttpResponseRedirect("/supplier/")


@login_required(login_url="/admin/login/")
def index(request):
    context = {}
    context["user"] = get_user(request)
    context["seller"] = get_seller(request)

    if request.headers.get("HX-Request"):
        if context["seller"]:
            orders = Order.objects.filter(
                order_group__seller_product_seller_location__seller_product__seller_id=context[
                    "seller"
                ].id
            )
        else:
            orders = Order.objects.all()
        orders = orders.select_related(
            "order_group__seller_product_seller_location__seller_product__seller",
            "order_group__user_address",
            "order_group__user",
            "order_group__seller_product_seller_location__seller_product__product__main_product",
        )
<<<<<<< HEAD
        orders = orders.prefetch_related("payouts", "order_line_items")
        # .filter(status=Order.PENDING)
        context["earnings"] = 0
        earnings_by_category = {}
        pending_count = 0
        scheduled_count = 0
        complete_count = 0
        cancelled_count = 0
        earnings_by_month = [0] * 12
        for order in orders:
            context["earnings"] += float(order.seller_price())
            earnings_by_month[order.end_date.month - 1] += float(order.seller_price())
=======
    else:
        orders = Order.objects.all()
    orders = orders.select_related(
        "order_group__seller_product_seller_location__seller_product__seller",
        "order_group__user_address",
        "order_group__user",
        "order_group__seller_product_seller_location__seller_product__product__main_product",
    )
    orders = orders.prefetch_related("payouts", "order_line_items")
    # .filter(status=Order.Status.PENDING)
    context["earnings"] = 0
    earnings_by_category = {}
    pending_count = 0
    scheduled_count = 0
    complete_count = 0
    cancelled_count = 0
    earnings_by_month = [0] * 12
    for order in orders:
        context["earnings"] += float(order.seller_price())
        earnings_by_month[order.end_date.month - 1] += float(order.seller_price())
>>>>>>> 38217066

            category = (
                order.order_group.seller_product_seller_location.seller_product.product.main_product.main_product_category.name
            )
            if category not in earnings_by_category:
                earnings_by_category[category] = {"amount": 0, "percent": 0}
            earnings_by_category[category]["amount"] += float(order.seller_price())

            if order.status == Order.PENDING:
                pending_count += 1
            elif order.status == Order.SCHEDULED:
                scheduled_count += 1
            elif order.status == Order.COMPLETE:
                complete_count += 1
            elif order.status == Order.CANCELLED:
                cancelled_count += 1

        # # Just test data here
        # earnings_by_category["Business Dumpster"] = {"amount": 2000, "percent": 0}
        # earnings_by_category["Junk Removal"] = {"amount": 5000, "percent": 0}
        # earnings_by_category["Scissor Lift"] = {"amount": 100, "percent": 0}
        # earnings_by_category["Concrete & Masonary"] = {
        #     "amount": 50,
        #     "percent": 0,
        # }
        # earnings_by_category["Office Unit"] = {"amount": 25, "percent": 0}
        # earnings_by_category["Forklift"] = {"amount": 80, "percent": 0}
        # earnings_by_category["Boom Lifts"] = {"amount": 800, "percent": 0}
        # context["earnings"] += 200 + 500 + 100 + 50 + 25 + 80 + 800

        # Sort the dictionary by the 'amount' field in descending order
        sorted_categories = sorted(
            earnings_by_category.items(), key=lambda x: x[1]["amount"], reverse=True
        )
<<<<<<< HEAD
=======
        if category not in earnings_by_category:
            earnings_by_category[category] = {"amount": 0, "percent": 0}
        earnings_by_category[category]["amount"] += float(order.seller_price())

        if order.status == Order.Status.PENDING:
            pending_count += 1
        elif order.status == Order.Status.SCHEDULED:
            scheduled_count += 1
        elif order.status == Order.Status.COMPLETE:
            complete_count += 1
        elif order.status == Order.Status.CANCELLED:
            cancelled_count += 1

    # # Just test data here
    # earnings_by_category["Business Dumpster"] = {"amount": 2000, "percent": 0}
    # earnings_by_category["Junk Removal"] = {"amount": 5000, "percent": 0}
    # earnings_by_category["Scissor Lift"] = {"amount": 100, "percent": 0}
    # earnings_by_category["Concrete & Masonary"] = {
    #     "amount": 50,
    #     "percent": 0,
    # }
    # earnings_by_category["Office Unit"] = {"amount": 25, "percent": 0}
    # earnings_by_category["Forklift"] = {"amount": 80, "percent": 0}
    # earnings_by_category["Boom Lifts"] = {"amount": 800, "percent": 0}
    # context["earnings"] += 200 + 500 + 100 + 50 + 25 + 80 + 800

    # Sort the dictionary by the 'amount' field in descending order
    sorted_categories = sorted(
        earnings_by_category.items(), key=lambda x: x[1]["amount"], reverse=True
    )
>>>>>>> 38217066

        # Calculate the 'percent' field for each category
        for category, data in sorted_categories:
            if context["earnings"] == 0:
                data["percent"] = int((data["amount"] / 1) * 100)
            else:
                data["percent"] = int((data["amount"] / context["earnings"]) * 100)

        # Create a new category 'Other' for the categories that are not in the top 4
        other_amount = sum(data["amount"] for category, data in sorted_categories[4:])
        if context["earnings"] == 0:
            other_percent = int((other_amount / 1) * 100)
        else:
            other_percent = int((other_amount / context["earnings"]) * 100)

        # Create the final dictionary
        final_categories = dict(sorted_categories[:4])
        final_categories["Other"] = {"amount": other_amount, "percent": other_percent}
        context["earnings_by_category"] = final_categories
        # print(final_categories)
        context["pending_count"] = pending_count
        if context["seller"]:
            seller_locations = SellerLocation.objects.filter(
                seller_id=context["seller"].id
            )
            seller_users = User.objects.filter(
                user_group__seller_id=context["seller"].id
            )
        else:
            seller_locations = SellerLocation.objects.all()
            seller_users = User.objects.filter(user_group__seller__isnull=False)
        # context["pending_count"] = orders.count()
        context["location_count"] = seller_locations.count()
        context["user_count"] = seller_users.count()

        context["chart_data"] = get_dashboard_chart_data(earnings_by_month)
        return render(request, "supplier_dashboard/snippets/dashboard.html", context)
    else:
        return render(request, "supplier_dashboard/index.html", context)


@login_required(login_url="/admin/login/")
def profile(request):
    context = {}
    context["user"] = get_user(request)
    context["seller"] = get_seller(request)

    if request.method == "POST":
        # NOTE: Since email is disabled, it is never POSTed,
        # so we need to copy the POST data and add the email back in. This ensures its presence in the form.
        POST_COPY = request.POST.copy()
        POST_COPY["email"] = context["user"].email
        form = UserForm(POST_COPY, request.FILES)
        context["form"] = form
        if form.is_valid():
            save_db = False
            if form.cleaned_data.get("first_name") != context["user"].first_name:
                context["user"].first_name = form.cleaned_data.get("first_name")
                save_db = True
            if form.cleaned_data.get("last_name") != context["user"].last_name:
                context["user"].last_name = form.cleaned_data.get("last_name")
                save_db = True
            if form.cleaned_data.get("phone") != context["user"].phone:
                context["user"].phone = form.cleaned_data.get("phone")
                save_db = True
            if request.FILES.get("photo"):
                context["user"].photo = request.FILES["photo"]
                save_db = True
            elif request.POST.get("photo-clear") == "on":
                context["user"].photo = None
                save_db = True
            if save_db:
                context["user"] = context["user"]
                context["user"].save()
                messages.success(request, "Successfully saved!")
            else:
                messages.info(request, "No changes detected.")
            # Reload the form with the updated data (for some reason it doesn't update the form with the POST data).
            form = UserForm(
                initial={
                    "first_name": context["user"].first_name,
                    "last_name": context["user"].last_name,
                    "phone": context["user"].phone,
                    "photo": context["user"].photo,
                    "email": context["user"].email,
                }
            )
            context["form"] = form
            # return HttpResponse("", status=200)
            # This is an HTMX request, so respond with html snippet
            # if request.headers.get("HX-Request"):
            return render(request, "supplier_dashboard/profile.html", context)
        else:
            # This will let bootstrap know to highlight the fields with errors.
            for field in form.errors:
                form[field].field.widget.attrs["class"] += " is-invalid"
            # messages.error(request, "Error saving, please contact us if this continues.")
    else:
        form = UserForm(
            initial={
                "first_name": context["user"].first_name,
                "last_name": context["user"].last_name,
                "phone": context["user"].phone,
                "photo": context["user"].photo,
                "email": context["user"].email,
            }
        )
        context["form"] = form
    return render(request, "supplier_dashboard/profile.html", context)


@login_required(login_url="/admin/login/")
def company(request):
    context = {}
    context["user"] = get_user(request)
    context["seller"] = get_seller(request)
    if context["seller"]:
        seller = context["seller"]
    else:
        if hasattr(request.user, "user_group") and hasattr(
            request.user.user_group, "seller"
        ):
            seller = request.user.user_group.seller
            messages.warning(
                request, "No seller selected! Using current staff user's seller."
            )
        else:
            # Get first available seller.
            seller = Seller.objects.all().first()
            messages.warning(
                request,
                f"No seller selected! Using first seller found: [{seller.name}].",
            )

    if request.method == "POST":
        try:
            save_model = None
            if "company_submit" in request.POST:
                # Load other forms so template has complete data.
                seller_communication_form = SellerCommunicationForm(
                    initial={
                        "dispatch_email": seller.order_email,
                        "dispatch_phone": seller.order_phone,
                    }
                )
                context["seller_communication_form"] = seller_communication_form
                seller_about_us_form = SellerAboutUsForm(
                    initial={"about_us": seller.about_us}
                )
                context["seller_about_us_form"] = seller_about_us_form
                # Load the form that was submitted.
                form = SellerForm(request.POST)
                context["form"] = form
                if form.is_valid():
                    if form.cleaned_data.get("company_name") != seller.name:
                        seller.name = form.cleaned_data.get("company_name")
                        save_model = seller
                    if form.cleaned_data.get("company_phone") != seller.phone:
                        seller.phone = form.cleaned_data.get("company_phone")
                        save_model = seller
                    if form.cleaned_data.get("website") != seller.website:
                        seller.website = form.cleaned_data.get("website")
                        save_model = seller
                    if (
                        form.cleaned_data.get("company_logo")
                        != seller.location_logo_url
                    ):
                        seller.location_logo_url = form.cleaned_data.get("company_logo")
                        save_model = seller
                else:
                    raise InvalidFormError(form, "Invalid SellerForm")
            elif "communication_submit" in request.POST:
                # Load other forms so template has complete data.
                form = SellerForm(
                    initial={
                        "company_name": seller.name,
                        "company_phone": seller.phone,
                        "website": seller.website,
                        "company_logo": seller.location_logo_url,
                    }
                )
                context["form"] = form
                seller_about_us_form = SellerAboutUsForm(
                    initial={"about_us": seller.about_us}
                )
                context["seller_about_us_form"] = seller_about_us_form
                # Load the form that was submitted.
                seller_communication_form = SellerCommunicationForm(request.POST)
                context["seller_communication_form"] = seller_communication_form
                if seller_communication_form.is_valid():
                    save_model = None
                    if (
                        seller_communication_form.cleaned_data.get("dispatch_email")
                        != seller.order_email
                    ):
                        seller.order_email = seller_communication_form.cleaned_data.get(
                            "dispatch_email"
                        )
                        save_model = seller
                    if (
                        seller_communication_form.cleaned_data.get("dispatch_phone")
                        != seller.order_phone
                    ):
                        seller.order_phone = seller_communication_form.cleaned_data.get(
                            "dispatch_phone"
                        )
                        save_model = seller
                else:
                    raise InvalidFormError(
                        seller_communication_form, "Invalid SellerCommunicationForm"
                    )
            elif "about_us_submit" in request.POST:
                # Load other forms so template has complete data.
                form = SellerForm(
                    initial={
                        "company_name": seller.name,
                        "company_phone": seller.phone,
                        "website": seller.website,
                        "company_logo": seller.location_logo_url,
                    }
                )
                context["form"] = form
                seller_communication_form = SellerCommunicationForm(
                    initial={
                        "dispatch_email": seller.order_email,
                        "dispatch_phone": seller.order_phone,
                    }
                )
                context["seller_communication_form"] = seller_communication_form
                # Load the form that was submitted.
                seller_about_us_form = SellerAboutUsForm(request.POST)
                context["seller_about_us_form"] = seller_about_us_form
                if seller_about_us_form.is_valid():
                    save_model = None
                    if (
                        seller_about_us_form.cleaned_data.get("about_us")
                        != seller.about_us
                    ):
                        seller.about_us = seller_about_us_form.cleaned_data.get(
                            "about_us"
                        )
                        save_model = seller
                else:
                    raise InvalidFormError(
                        seller_about_us_form, "Invalid SellerAboutUsForm"
                    )
            if save_model:
                save_model.save()
                messages.success(request, "Successfully saved!")
            else:
                messages.info(request, "No changes detected.")
            # This is an HTMX request, so respond with html snippet
            if request.headers.get("HX-Request"):
                return render(
                    request, "supplier_dashboard/company_settings.html", context
                )
            else:
                return render(
                    request, "supplier_dashboard/company_settings.html", context
                )
        except InvalidFormError as e:
            # This will let bootstrap know to highlight the fields with errors.
            for field in e.form.errors:
                e.form[field].field.widget.attrs["class"] += " is-invalid"
            # messages.error(request, "Error saving, please contact us if this continues.")
            # messages.error(request, e.msg)
    else:
        form = SellerForm(
            initial={
                "company_name": seller.name,
                "company_phone": seller.phone,
                "website": seller.website,
                "company_logo": seller.location_logo_url,
            }
        )
        context["form"] = form
        seller_communication_form = SellerCommunicationForm(
            initial={
                "dispatch_email": seller.order_email,
                "dispatch_phone": seller.order_phone,
            }
        )
        context["seller_communication_form"] = seller_communication_form
        seller_about_us_form = SellerAboutUsForm(initial={"about_us": seller.about_us})
        context["seller_about_us_form"] = seller_about_us_form
    return render(request, "supplier_dashboard/company_settings.html", context)


@login_required(login_url="/admin/login/")
def bookings(request):
    link_params = {}
    context = {}
    pagination_limit = 25
    page_number = 1
    context["user"] = get_user(request)
    context["seller"] = get_seller(request)
    if request.GET.get("service_date", None) is not None:
        link_params["service_date"] = request.GET.get("service_date")
    if request.GET.get("location_id", None) is not None:
        link_params["location_id"] = request.GET.get("location_id")
    if request.GET.get("p", None) is not None:
        page_number = request.GET.get("p")
    # This is an HTMX request, so respond with html snippet
    if request.headers.get("HX-Request"):
        query_params = request.GET.copy()
        # Ensure tab is valid. Default to PENDING if not.
        tab = request.GET.get("tab", Order.Status.PENDING)
        if tab.upper() not in [
            Order.Status.PENDING,
            Order.Status.SCHEDULED,
            Order.Status.COMPLETE,
            Order.Status.CANCELLED,
        ]:
            tab = Order.Status.PENDING
        tab_status = tab.upper()
        if context["seller"]:
            orders = Order.objects.filter(
                order_group__seller_product_seller_location__seller_product__seller_id=context[
                    "seller"
                ].id
            )
        else:
            orders = Order.objects.all()

        # orders = orders.filter(status=tab_status)
        # TODO: Check the delay for a seller with large number of orders, like Hillen.
        # if status.upper() != Order.Status.PENDING:
        #     orders = orders.filter(end_date__gt=non_pending_cutoff)
        if link_params.get("service_date", None) is not None:
            orders = orders.filter(end_date=link_params["service_date"])
        if link_params.get("location_id", None) is not None:
            orders = orders.filter(
                order_group__seller_product_seller_location__seller_location_id=link_params[
                    "location_id"
                ]
            )
        # Select related fields to reduce db queries.
        orders = orders.select_related(
            "order_group__seller_product_seller_location__seller_product__seller",
            "order_group__user_address",
        )
        orders = orders.order_by("-end_date")
        status_orders = []
        # Return the correct counts for each status.
        pending_count = 0
        scheduled_count = 0
        complete_count = 0
        cancelled_count = 0
        for order in orders:
            if order.status == tab_status:
                status_orders.append(order)
            if order.status == Order.Status.PENDING:
                pending_count += 1
            # if order.end_date >= non_pending_cutoff:
            elif order.status == Order.Status.SCHEDULED:
                scheduled_count += 1
            elif order.status == Order.Status.COMPLETE:
                complete_count += 1
            elif order.status == Order.Status.CANCELLED:
                cancelled_count += 1
        context[
            "oob_html"
        ] = f"""
        <span id="pending-count-badge" hx-swap-oob="true">{pending_count}</span>
        <span id="scheduled-count-badge" hx-swap-oob="true">{scheduled_count}</span>
        <span id="complete-count-badge" hx-swap-oob="true">{complete_count}</span>
        <span id="cancelled-count-badge" hx-swap-oob="true">{cancelled_count}</span>
        """

        paginator = Paginator(status_orders, pagination_limit)
        page_obj = paginator.get_page(page_number)
        context["status"] = {
            "name": tab_status,
            "page_obj": page_obj,
        }
        context["page_obj"] = page_obj
        context["pages"] = []

        if page_number is None:
            page_number = 1
        else:
            page_number = int(page_number)

        query_params["p"] = 1
        context["page_start_link"] = f"/supplier/bookings/?{query_params.urlencode()}"
        query_params["p"] = page_number
        context["page_current_link"] = f"/supplier/bookings/?{query_params.urlencode()}"
        if page_obj.has_previous():
            query_params["p"] = page_obj.previous_page_number()
            context["page_prev_link"] = (
                f"/supplier/bookings/?{query_params.urlencode()}"
            )
        if page_obj.has_next():
            query_params["p"] = page_obj.next_page_number()
            context["page_next_link"] = (
                f"/supplier/bookings/?{query_params.urlencode()}"
            )
        query_params["p"] = paginator.num_pages
        context["page_end_link"] = f"/supplier/bookings/?{query_params.urlencode()}"

        return render(
            request, "supplier_dashboard/snippets/table_status_orders.html", context
        )
    else:
        # non_pending_cutoff = datetime.date.today() - datetime.timedelta(days=60)
        if context["seller"]:
            orders = Order.objects.filter(
                order_group__seller_product_seller_location__seller_product__seller_id=context[
                    "seller"
                ].id
            )
        else:
            orders = Order.objects.all()
        if link_params.get("service_date", None) is not None:
            orders = orders.filter(end_date=link_params["service_date"])
        if link_params.get("location_id", None) is not None:
            orders = orders.filter(
                order_group__seller_product_seller_location__seller_location_id=link_params[
                    "location_id"
                ]
            )
        # To optimize, we can use values_list to get only the status field.
        orders = orders.values_list("status", flat=True)
        # context["non_pending_cutoff"] = non_pending_cutoff
        context["pending_count"] = 0
        context["scheduled_count"] = 0
        context["complete_count"] = 0
        context["cancelled_count"] = 0
        for status in orders:
            if status == Order.Status.PENDING:
                context["pending_count"] += 1
            elif status == Order.Status.SCHEDULED:
                context["scheduled_count"] += 1
            elif status == Order.Status.COMPLETE:
                context["complete_count"] += 1
            elif status == Order.Status.CANCELLED:
                context["cancelled_count"] += 1
        query_params = ""
        if link_params:
            query_params = f"&{urlencode(link_params)}"
        context["status_complete_link"] = (
            f"/supplier/bookings/?tab={Order.Status.COMPLETE}{query_params}"
        )
        context["status_cancelled_link"] = (
            f"/supplier/bookings/?tab={Order.Status.CANCELLED}{query_params}"
        )
        context["status_scheduled_link"] = (
            f"/supplier/bookings/?tab={Order.Status.SCHEDULED}{query_params}"
        )
        context["status_pending_link"] = (
            f"/supplier/bookings/?tab={Order.Status.PENDING}{query_params}"
        )
        return render(request, "supplier_dashboard/bookings.html", context)


@login_required(login_url="/admin/login/")
def update_order_status(request, order_id, accept=True, complete=False):
    context = {}
    context["seller"] = get_seller(request)
    service_date = None
    if request.method == "POST":
        if request.POST.get("queryParams", None) is not None:
            queryParams = request.POST.get("queryParams")
            params = parse_qs(queryParams)
            if params.get("service_date"):
                service_date = params["service_date"][0]
    elif request.method == "GET":
        if request.GET.get("queryParams", None) is not None:
            queryParams = request.GET.get("queryParams")
            params = parse_qs(queryParams)
            if params.get("service_date"):
                service_date = params["service_date"][0]
    try:
        order = Order.objects.get(id=order_id)
        context["order"] = order
        if (
            order.status == Order.Status.PENDING
            or order.status == Order.Status.SCHEDULED
        ):
            if accept or complete:
                if accept:
                    order.status = Order.Status.SCHEDULED
                else:
                    order.status = Order.Status.COMPLETE
                order.save()
                # non_pending_cutoff = datetime.date.today() - datetime.timedelta(days=60)
                if context["seller"]:
                    orders = Order.objects.filter(
                        order_group__seller_product_seller_location__seller_product__seller_id=context[
                            "seller"
                        ].id
                    )
                else:
                    orders = Order.objects.all()
                if service_date:
                    orders = orders.filter(end_date=service_date)
                # orders = orders.filter(Q(status=Order.Status.SCHEDULED) | Q(status=Order.Status.PENDING))
                # To optimize, we can use values_list to get only the status field.
                orders = orders.values_list("status", flat=True)
                pending_count = 0
                scheduled_count = 0
                complete_count = 0
                cancelled_count = 0
                for status in orders:
                    if status == Order.Status.PENDING:
                        pending_count += 1
                    # if order.end_date >= non_pending_cutoff:
                    elif status == Order.Status.SCHEDULED:
                        scheduled_count += 1
                    elif status == Order.Status.COMPLETE:
                        complete_count += 1
                    elif status == Order.Status.CANCELLED:
                        cancelled_count += 1
                # TODO: Add toast that shows the order with a link to see it.
                # https://getbootstrap.com/docs/5.3/components/toasts/
                context[
                    "oob_html"
                ] = f"""
                <span id="pending-count-badge" hx-swap-oob="true">{pending_count}</span>
                <span id="scheduled-count-badge" hx-swap-oob="true">{scheduled_count}</span>
                <span id="complete-count-badge" hx-swap-oob="true">{complete_count}</span>
                <span id="cancelled-count-badge" hx-swap-oob="true">{cancelled_count}</span>
                """
            elif accept is False:
                # Send internal email to notify of denial.
                internal_email.supplier_denied_order(order)
    except Exception as e:
        logger.error(f"update_order_status: [{e}]", exc_info=e)
        return render(
            request,
            "notifications/emails/failover_email_us.html",
            {"subject": f"Supplier%20Approved%20%5B{order_id}%5D"},
        )
    if request.method == "POST":
        # if request.headers.get("HX-Request"): # This is an HTMX request, so respond with html snippet
        context["forloop"] = {"counter": request.POST.get("loopcount", 0)}
        return render(
            request,
            "supplier_dashboard/snippets/table_row_order_update.html",
            context,
        )
    else:
        # This is a GET request, so render a full success page.
        return render(
            request,
            "notifications/emails/supplier_order_updated.html",
            {"order_id": order_id},
        )


@login_required(login_url="/admin/login/")
def update_booking_status(request, order_id):
    context = {}
    update_status = Order.Status.PENDING
    if request.method == "POST":
        update_status = request.POST.get("status", Order.Status.PENDING)
    elif request.method == "GET":
        update_status = request.GET.get("status", Order.Status.PENDING)
    try:
        order = Order.objects.get(id=order_id)
        context["order"] = order
        if (
            order.status == Order.Status.PENDING
            and update_status == Order.Status.SCHEDULED
        ):
            order.status = Order.Status.SCHEDULED
            order.save()
            context["oob_html"] = (
                f"""<p id="booking-status" hx-swap-oob="true">{order.status}</p>"""
            )
        elif (
            order.status == Order.Status.SCHEDULED
            and update_status == Order.Status.COMPLETE
        ):
            order.status = Order.Status.COMPLETE
            order.save()
            context["oob_html"] = (
                f"""<p id="booking-status" hx-swap-oob="true">{order.status}</p>"""
            )
        elif (
            order.status == Order.Status.PENDING
            and update_status == Order.Status.CANCELLED
        ):
            # Send internal email to notify of denial.
            internal_email.supplier_denied_order(order)
    except Exception as e:
        logger.error(f"update_booking_status: [{e}]", exc_info=e)
        return render(
            request,
            "notifications/emails/failover_email_us.html",
            {"subject": f"Supplier%20Approved%20%5B{order_id}%5D"},
        )
    # if request.headers.get("HX-Request"): # This is an HTMX request, so respond with html snippet
    return render(
        request,
        "supplier_dashboard/snippets/booking_detail_actions.html",
        context,
    )


@login_required(login_url="/admin/login/")
def booking_detail(request, order_id):
    context = {}
    context["user"] = get_user(request)
    context["seller"] = get_seller(request)
    order = Order.objects.filter(id=order_id)
    order = order.select_related(
        "order_group__seller_product_seller_location__seller_product__seller",
        "order_group__user_address",
        "order_group__user",
        "order_group__seller_product_seller_location__seller_product__product__main_product",
    )
    order = order.prefetch_related(
        "payouts", "seller_invoice_payable_line_items"
    ).first()
    context["order"] = order
    return render(request, "supplier_dashboard/booking_detail.html", context)


@login_required(login_url="/admin/login/")
def payouts(request):
    context = {}
    pagination_limit = 25
    page_number = 1
    if request.GET.get("p", None) is not None:
        page_number = request.GET.get("p")
    location_id = None
    if request.method == "GET":
        location_id = request.GET.get("location_id", None)
    service_date = request.GET.get("service_date", None)
    context["user"] = get_user(request)
    context["seller"] = get_seller(request)
    # This is an HTMX request, so respond with html snippet
    if request.headers.get("HX-Request"):
        if context["seller"]:
            payouts = Payout.objects.filter(
                order__order_group__seller_product_seller_location__seller_product__seller_id=context[
                    "seller"
                ].id
            )
        else:
            payouts = Payout.objects.all()
        if location_id:
            payouts = payouts.filter(
                order__order_group__seller_product_seller_location__seller_location_id=location_id
            )
        if service_date:
            # filter orders by their payouts created_on date
            payouts = payouts.filter(created_on__date=service_date)
        if context["seller"] is None:
            payouts = payouts.select_related(
                "order__order_group__seller_product_seller_location__seller_location__seller"
            )
            payouts = payouts.order_by(
                "order__order_group__seller_product_seller_location__seller_location__seller__name",
                "-created_on",
            )
        else:
            payouts = payouts.order_by("-created_on")
        # print(payouts.count())
        paginator = Paginator(payouts, pagination_limit)
        page_obj = paginator.get_page(page_number)
        context["page_obj"] = page_obj

        query_params = request.GET.copy()
        context["download_link"] = (
            f"/supplier/payouts/download/?{query_params.urlencode()}"
        )
        if page_number is None:
            page_number = 1
        else:
            page_number = int(page_number)

        query_params["p"] = 1
        context["page_start_link"] = (
            f"{reverse('supplier_payouts')}?{query_params.urlencode()}"
        )
        query_params["p"] = page_number
        context["page_current_link"] = (
            f"{reverse('supplier_payouts')}?{query_params.urlencode()}"
        )
        if page_obj.has_previous():
            query_params["p"] = page_obj.previous_page_number()
            context["page_prev_link"] = (
                f"{reverse('supplier_payouts')}?{query_params.urlencode()}"
            )
        if page_obj.has_next():
            query_params["p"] = page_obj.next_page_number()
            context["page_next_link"] = (
                f"{reverse('supplier_payouts')}?{query_params.urlencode()}"
            )
        query_params["p"] = paginator.num_pages
        context["page_end_link"] = (
            f"{reverse('supplier_payouts')}?{query_params.urlencode()}"
        )
        return render(
            request, "supplier_dashboard/snippets/payouts_table.html", context
        )

    query_params = request.GET.copy()
    context["download_link"] = f"/supplier/payouts/download/?{query_params.urlencode()}"
    context["payouts_cards_link"] = (
        f"{reverse('supplier_payouts_metrics')}?{query_params.urlencode()}"
    )
    context["payouts_table_link"] = (
        f"{reverse('supplier_payouts')}?{query_params.urlencode()}"
    )
    return render(request, "supplier_dashboard/payouts.html", context)


@login_required(login_url="/admin/login/")
def payouts_metrics(request):
    if request.method == "GET":
        location_id = request.GET.get("location_id", None)
    service_date = request.GET.get("service_date", None)
    context = {}
    # NOTE: Can add stuff to session if needed to speed up queries.
    context["user"] = get_user(request)
    context["seller"] = get_seller(request)
    if context["seller"]:
        orders = Order.objects.filter(
            order_group__seller_product_seller_location__seller_product__seller_id=context[
                "seller"
            ].id
        )
    else:
        orders = Order.objects.all()
    if location_id:
        orders = orders.filter(
            order_group__seller_product_seller_location__seller_location_id=location_id
        )
    # TODO: Ask if filter should be here, or in the loop below.
    # The difference is the total_paid, paid_this_week, and not_yet_paid values.
    # if service_date:
    #     # filter orders by their payouts created_on date
    #     orders = orders.filter(payouts__created_on__date=service_date)
    orders = orders.prefetch_related("order_line_items")
    if context["seller"] is None:
        orders = orders.select_related(
            "order_group__seller_product_seller_location__seller_location__seller"
        )
        orders = orders.order_by(
            "order_group__seller_product_seller_location__seller_location__seller__name",
            "-end_date",
        )
    else:
        orders = orders.order_by("-end_date")
    sunday = datetime.date.today() - datetime.timedelta(
        days=datetime.date.today().weekday()
    )
    context["total_paid"] = 0
    context["paid_this_week"] = 0
    context["not_yet_paid"] = 0
    for order in orders:
        total_paid = order.total_paid_to_seller()
        context["total_paid"] += total_paid
        context["not_yet_paid"] += order.needed_payout_to_seller()
        if order.start_date >= sunday:
            context["paid_this_week"] += total_paid
    return render(
        request, "supplier_dashboard/snippets/payouts_metric_cards.html", context
    )


@login_required(login_url="/admin/login/")
def payout_invoice(request, payout_id):
    context = {}
    # NOTE: Can add stuff to session if needed to speed up queries.
    context["user"] = get_user(request)
    context["seller"] = get_seller(request)
    payout = Payout.objects.filter(id=payout_id).select_related("order").first()
    order_line_item = payout.order.order_line_items.all().first()
    context["is_pdf"] = False
    if order_line_item:
        # TODO: Add support for check once LOB is integrated.
        stripe_invoice = order_line_item.get_invoice()
        if stripe_invoice:
            # hosted_invoice_url
            context["hosted_invoice_url"] = stripe_invoice.hosted_invoice_url
            context["invoice_pdf"] = stripe_invoice.invoice_pdf
            context["is_pdf"] = True
    return render(
        request, "supplier_dashboard/snippets/payout_detail_invoice.html", context
    )


@login_required(login_url="/admin/login/")
def payout_detail(request, payout_id):
    context = {}
    # NOTE: Can add stuff to session if needed to speed up queries.
    context["user"] = get_user(request)
    context["seller"] = get_seller(request)
    payout = None
    if not payout:
        payout = Payout.objects.get(id=payout_id)
    # TODO: Check if this is a checkbook payout (this changes with LOB integration).
    if payout.checkbook_payout_id:
        context["related_payouts"] = Payout.objects.filter(
            checkbook_payout_id=payout.checkbook_payout_id
        )
    context["payout"] = payout
    return render(request, "supplier_dashboard/payout_detail.html", context)


# Create view that creates csv from payout data and returns it as a download
@login_required(login_url="/admin/login/")
def download_payouts(request):
    context = {}
    if request.method == "GET":
        location_id = request.GET.get("location_id", None)
    service_date = request.GET.get("service_date", None)
    context["user"] = get_user(request)
    context["seller"] = get_seller(request)
    if context["seller"]:
        orders = Order.objects.filter(
            order_group__seller_product_seller_location__seller_product__seller_id=context[
                "seller"
            ].id
        )
    else:
        orders = Order.objects.all()
    if location_id:
        orders = orders.filter(
            order_group__seller_product_seller_location__seller_location_id=location_id
        )
    # TODO: Ask if filter should be here, or in the loop below.
    # The difference is the total_paid, paid_this_week, and not_yet_paid values.
    # if service_date:
    #     # filter orders by their payouts created_on date
    #     orders = orders.filter(payouts__created_on__date=service_date)
    orders = orders.prefetch_related("payouts", "order_line_items")
    if context["seller"] is None:
        orders = orders.select_related(
            "order_group__seller_product_seller_location__seller_location__seller"
        )
        orders = orders.order_by(
            "order_group__seller_product_seller_location__seller_location__seller__name",
            "-end_date",
        )
    else:
        orders = orders.order_by("-end_date")
    payouts = []
    for order in orders:
        if service_date:
            payouts_query = order.payouts.filter(created_on__date=service_date)
        else:
            payouts_query = order.payouts.all()
        if context["seller"] is None:
            payouts_query = payouts_query.select_related(
                "order__order_group__seller_product_seller_location__seller_location__seller"
            )
        payouts.extend([p for p in order.payouts.all()])

    response = HttpResponse(content_type="text/csv")
    response["Content-Disposition"] = 'attachment; filename="payouts.csv"'
    writer = csv.writer(response)
    writer.writerow(
        [
            "Payout ID",
            "Order ID",
            "Amount",
            "Created On",
            # "Checkbook Payout ID",
            # "Checkbook Payout URL",
        ]
    )
    for payout in payouts:
        writer.writerow(
            [
                str(payout.id),
                str(payout.order_id),
                str(payout.amount),
                payout.created_on.ctime(),
                # str(payout.checkbook_payout_id),
                # str(payout.stripe_transfer_id),
            ]
        )
    return response


@login_required(login_url="/admin/login/")
def locations(request):
    context = {}
    context["user"] = get_user(request)
    context["seller"] = get_seller(request)
    pagination_limit = 25
    page_number = 1
    if request.GET.get("p", None) is not None:
        page_number = request.GET.get("p")
    # This is an HTMX request, so respond with html snippet
    # if request.headers.get("HX-Request"):
    query_params = request.GET.copy()
    if context["seller"]:
        seller_locations = SellerLocation.objects.filter(seller_id=context["seller"].id)
        seller_locations = seller_locations.order_by("-created_on")
    else:
        seller_locations = SellerLocation.objects.all()
        seller_locations = seller_locations.order_by("seller__name", "-created_on")
    paginator = Paginator(seller_locations, pagination_limit)
    page_obj = paginator.get_page(page_number)
    context["page_obj"] = page_obj

    if page_number is None:
        page_number = 1
    else:
        page_number = int(page_number)

    query_params["p"] = 1
    context["page_start_link"] = f"/supplier/locations/?{query_params.urlencode()}"
    query_params["p"] = page_number
    context["page_current_link"] = f"/supplier/locations/?{query_params.urlencode()}"
    if page_obj.has_previous():
        query_params["p"] = page_obj.previous_page_number()
        context["page_prev_link"] = f"/supplier/locations/?{query_params.urlencode()}"
    if page_obj.has_next():
        query_params["p"] = page_obj.next_page_number()
        context["page_next_link"] = f"/supplier/locations/?{query_params.urlencode()}"
    query_params["p"] = paginator.num_pages
    context["page_end_link"] = f"/supplier/locations/?{query_params.urlencode()}"
    return render(request, "supplier_dashboard/locations.html", context)


@login_required(login_url="/admin/login/")
def location_detail(request, location_id):
    context = {}
    context["user"] = get_user(request)
    context["seller"] = get_seller(request)
    seller_location = SellerLocation.objects.get(id=location_id)
    context["seller_location"] = seller_location
    orders = (
        Order.objects.filter(order_group__user_id=context["user"].id)
        .filter(
            order_group__seller_product_seller_location__seller_location_id=location_id
        )
        .prefetch_related("payouts")
        .order_by("-end_date")
    )
    context["orders"] = []
    context["payouts"] = []
    # Only show the last 5 orders, and add a "View All" link.
    for order in orders:
        context["orders"].append(order)
        context["payouts"].extend([p for p in order.payouts.all()])
    context["orders"] = context["orders"][:5]
    context["payouts"] = context["payouts"][:5]
    if request.user.is_staff:
        compliance_form_class = SellerLocationComplianceAdminForm
    else:
        compliance_form_class = SellerLocationComplianceForm
    if request.method == "POST":
        try:
            save_model = None
            if "compliance_submit" in request.POST:
                # Load other forms so template has complete data.
                seller_payout_initial = {
                    "payee_name": seller_location.payee_name,
                }
                if hasattr(seller_location, "mailing_address"):
                    seller_payout_initial.update(
                        {
                            "street": seller_location.mailing_address.street,
                            "city": seller_location.mailing_address.city,
                            "state": seller_location.mailing_address.state,
                            "postal_code": seller_location.mailing_address.postal_code,
                        }
                    )
                context["payout_form"] = SellerPayoutForm(initial=seller_payout_initial)
                context["seller_communication_form"] = SellerCommunicationForm(
                    initial={
                        "dispatch_email": seller_location.order_email,
                        "dispatch_phone": seller_location.order_phone,
                    }
                )
                # Load the form that was submitted.
                form = compliance_form_class(request.POST, request.FILES)
                context["compliance_form"] = form
                if form.is_valid():
                    if request.FILES.get("gl_coi"):
                        seller_location.gl_coi = request.FILES["gl_coi"]
                        save_model = seller_location
                    elif request.POST.get("gl_coi-clear") == "on":
                        seller_location.gl_coi = None
                        save_model = seller_location
                    if request.FILES.get("auto_coi"):
                        seller_location.auto_coi = request.FILES["auto_coi"]
                        save_model = seller_location
                    elif request.POST.get("auto_coi-clear") == "on":
                        seller_location.auto_coi = None
                        save_model = seller_location
                    if request.FILES.get("workers_comp_coi"):
                        seller_location.workers_comp_coi = request.FILES[
                            "workers_comp_coi"
                        ]
                        save_model = seller_location
                    elif request.POST.get("workers_comp_coi-clear") == "on":
                        seller_location.workers_comp_coi = None
                        save_model = seller_location
                    if request.FILES.get("w9"):
                        seller_location.w9 = request.FILES["w9"]
                        save_model = seller_location
                    elif request.POST.get("w9-clear") == "on":
                        seller_location.w9 = None
                        save_model = seller_location
                    # Allow editing if user is staff.
                    if request.user.is_staff:
                        if (
                            form.cleaned_data.get("gl_coi_expiration_date")
                            != seller_location.gl_coi_expiration_date
                        ):
                            seller_location.gl_coi_expiration_date = (
                                form.cleaned_data.get("gl_coi_expiration_date")
                            )
                            save_model = seller_location
                        if (
                            form.cleaned_data.get("auto_coi_expiration_date")
                            != seller_location.auto_coi_expiration_date
                        ):
                            seller_location.auto_coi_expiration_date = (
                                form.cleaned_data.get("auto_coi_expiration_date")
                            )
                            save_model = seller_location
                        if (
                            form.cleaned_data.get("workers_comp_coi_expiration_date")
                            != seller_location.workers_comp_coi_expiration_date
                        ):
                            seller_location.workers_comp_coi_expiration_date = (
                                form.cleaned_data.get(
                                    "workers_comp_coi_expiration_date"
                                )
                            )
                            save_model = seller_location
                    # Reload the form with the updated data (for some reason it doesn't update the form with the POST data).
                    compliance_form = compliance_form_class(
                        initial={
                            "gl_coi": seller_location.gl_coi,
                            "gl_coi_expiration_date": seller_location.gl_coi_expiration_date,
                            "auto_coi": seller_location.auto_coi,
                            "auto_coi_expiration_date": seller_location.auto_coi_expiration_date,
                            "workers_comp_coi": seller_location.workers_comp_coi,
                            "workers_comp_coi_expiration_date": seller_location.workers_comp_coi_expiration_date,
                            "w9": seller_location.w9,
                        }
                    )
                    context["compliance_form"] = compliance_form
                else:
                    raise InvalidFormError(form, "Invalid SellerLocationComplianceForm")
            elif "payout_submit" in request.POST:
                # Load other forms so template has complete data.
                context["compliance_form"] = compliance_form_class(
                    initial={
                        "gl_coi": seller_location.gl_coi,
                        "gl_coi_expiration_date": seller_location.gl_coi_expiration_date,
                        "auto_coi": seller_location.auto_coi,
                        "auto_coi_expiration_date": seller_location.auto_coi_expiration_date,
                        "workers_comp_coi": seller_location.workers_comp_coi,
                        "workers_comp_coi_expiration_date": seller_location.workers_comp_coi_expiration_date,
                        "w9": seller_location.w9,
                    }
                )
                context["seller_communication_form"] = SellerCommunicationForm(
                    initial={
                        "dispatch_email": seller_location.order_email,
                        "dispatch_phone": seller_location.order_phone,
                    }
                )
                # Load the form that was submitted.
                payout_form = SellerPayoutForm(request.POST)
                context["payout_form"] = payout_form
                if payout_form.is_valid():
                    save_model = None
                    if not hasattr(seller_location, "mailing_address"):
                        mailing_address = SellerLocationMailingAddress(
                            seller_location_id=seller_location.id,
                            street=payout_form.cleaned_data.get("street"),
                            city=payout_form.cleaned_data.get("city"),
                            state=payout_form.cleaned_data.get("state"),
                            postal_code=payout_form.cleaned_data.get("postal_code"),
                            country="US",
                        )
                        mailing_address.save()
                        save_model = mailing_address
                        if (
                            payout_form.cleaned_data.get("payee_name")
                            != seller_location.payee_name
                        ):
                            seller_location.payee_name = payout_form.cleaned_data.get(
                                "payee_name"
                            )
                            seller_location.save()
                    else:
                        if (
                            payout_form.cleaned_data.get("payee_name")
                            != seller_location.payee_name
                        ):
                            seller_location.payee_name = payout_form.cleaned_data.get(
                                "payee_name"
                            )
                            seller_location.save()
                            save_model = seller_location.mailing_address
                        if (
                            payout_form.cleaned_data.get("street")
                            != seller_location.mailing_address.street
                        ):
                            seller_location.mailing_address.street = (
                                payout_form.cleaned_data.get("street")
                            )
                            save_model = seller_location.mailing_address
                        if (
                            payout_form.cleaned_data.get("city")
                            != seller_location.mailing_address.city
                        ):
                            seller_location.mailing_address.city = (
                                payout_form.cleaned_data.get("city")
                            )
                            save_model = seller_location.mailing_address
                        if (
                            payout_form.cleaned_data.get("state")
                            != seller_location.mailing_address.state
                        ):
                            seller_location.mailing_address.state = (
                                payout_form.cleaned_data.get("state")
                            )
                            save_model = seller_location.mailing_address
                        if (
                            payout_form.cleaned_data.get("postal_code")
                            != seller_location.mailing_address.postal_code
                        ):
                            seller_location.mailing_address.postal_code = (
                                payout_form.cleaned_data.get("postal_code")
                            )
                            save_model = seller_location.mailing_address
                else:
                    raise InvalidFormError(payout_form, "Invalid SellerPayoutForm")
            elif "communication_submit" in request.POST:
                # Load other forms so template has complete data.
                context["compliance_form"] = compliance_form_class(
                    initial={
                        "gl_coi": seller_location.gl_coi,
                        "gl_coi_expiration_date": seller_location.gl_coi_expiration_date,
                        "auto_coi": seller_location.auto_coi,
                        "auto_coi_expiration_date": seller_location.auto_coi_expiration_date,
                        "workers_comp_coi": seller_location.workers_comp_coi,
                        "workers_comp_coi_expiration_date": seller_location.workers_comp_coi_expiration_date,
                        "w9": seller_location.w9,
                    }
                )
                seller_payout_initial = {
                    "payee_name": seller_location.payee_name,
                }
                if hasattr(seller_location, "mailing_address"):
                    seller_payout_initial.update(
                        {
                            "street": seller_location.mailing_address.street,
                            "city": seller_location.mailing_address.city,
                            "state": seller_location.mailing_address.state,
                            "postal_code": seller_location.mailing_address.postal_code,
                        }
                    )
                context["payout_form"] = SellerPayoutForm(initial=seller_payout_initial)
                # Load the form that was submitted.
                seller_communication_form = SellerCommunicationForm(request.POST)
                context["seller_communication_form"] = seller_communication_form
                if seller_communication_form.is_valid():
                    save_model = None
                    if (
                        seller_communication_form.cleaned_data.get("dispatch_email")
                        != seller_location.order_email
                    ):
                        seller_location.order_email = (
                            seller_communication_form.cleaned_data.get("dispatch_email")
                        )
                        save_model = seller_location
                    if (
                        seller_communication_form.cleaned_data.get("dispatch_phone")
                        != seller_location.order_phone
                    ):
                        seller_location.order_phone = (
                            seller_communication_form.cleaned_data.get("dispatch_phone")
                        )
                        save_model = seller_location
                else:
                    raise InvalidFormError(
                        seller_communication_form,
                        "Invalid SellerLocationCommunicationForm",
                    )

            if save_model:
                save_model.save()
                messages.success(request, "Successfully saved!")
            else:
                messages.info(request, "No changes detected.")
            # if request.headers.get("HX-Request"): Could handle htmx here.
            return render(request, "supplier_dashboard/location_detail.html", context)
        except InvalidFormError as e:
            # This will let bootstrap know to highlight the fields with errors.
            for field in e.form.errors:
                e.form[field].field.widget.attrs["class"] += " is-invalid"
            # messages.error(request, "Error saving, please contact us if this continues.")
            # messages.error(request, e.msg)
    else:
        context["compliance_form"] = compliance_form_class(
            initial={
                "gl_coi": seller_location.gl_coi,
                "gl_coi_expiration_date": seller_location.gl_coi_expiration_date,
                "auto_coi": seller_location.auto_coi,
                "auto_coi_expiration_date": seller_location.auto_coi_expiration_date,
                "workers_comp_coi": seller_location.workers_comp_coi,
                "workers_comp_coi_expiration_date": seller_location.workers_comp_coi_expiration_date,
                "w9": seller_location.w9,
            }
        )
        seller_payout_initial = {
            "payee_name": seller_location.payee_name,
        }
        if hasattr(seller_location, "mailing_address"):
            seller_payout_initial.update(
                {
                    "street": seller_location.mailing_address.street,
                    "city": seller_location.mailing_address.city,
                    "state": seller_location.mailing_address.state,
                    "postal_code": seller_location.mailing_address.postal_code,
                }
            )
        context["payout_form"] = SellerPayoutForm(initial=seller_payout_initial)
        context["seller_communication_form"] = SellerCommunicationForm(
            initial={
                "dispatch_email": seller_location.order_email,
                "dispatch_phone": seller_location.order_phone,
            }
        )

    return render(request, "supplier_dashboard/location_detail.html", context)


@login_required(login_url="/admin/login/")
def received_invoices(request):
    context = {}
    context["user"] = get_user(request)
    context["seller"] = get_seller(request)
    pagination_limit = 25
    page_number = 1
    if request.GET.get("p", None) is not None:
        page_number = request.GET.get("p")
    service_date = request.GET.get("service_date", None)
    # This is an HTMX request, so respond with html snippet
    # if request.headers.get("HX-Request"):
    query_params = request.GET.copy()
    if context["seller"]:
        invoices = SellerInvoicePayable.objects.filter(
            seller_location__seller_id=context["seller"].id
        )
    else:
        invoices = SellerInvoicePayable.objects.all()
    if service_date:
        invoices = invoices.filter(invoice_date=service_date)
    if context["seller"]:
        invoices = invoices.select_related("seller_location")
        invoices = invoices.order_by("-invoice_date")
    else:
        invoices = invoices.select_related("seller_location__seller")
        invoices = invoices.order_by("seller_location__seller__name", "-invoice_date")
    paginator = Paginator(invoices, pagination_limit)
    page_obj = paginator.get_page(page_number)
    context["page_obj"] = page_obj

    if page_number is None:
        page_number = 1
    else:
        page_number = int(page_number)

    query_params["p"] = 1
    context["page_start_link"] = (
        f"/supplier/received_invoices/?{query_params.urlencode()}"
    )
    query_params["p"] = page_number
    context["page_current_link"] = (
        f"/supplier/received_invoices/?{query_params.urlencode()}"
    )
    if page_obj.has_previous():
        query_params["p"] = page_obj.previous_page_number()
        context["page_prev_link"] = (
            f"/supplier/received_invoices/?{query_params.urlencode()}"
        )
    if page_obj.has_next():
        query_params["p"] = page_obj.next_page_number()
        context["page_next_link"] = (
            f"/supplier/received_invoices/?{query_params.urlencode()}"
        )
    query_params["p"] = paginator.num_pages
    context["page_end_link"] = (
        f"/supplier/received_invoices/?{query_params.urlencode()}"
    )
    return render(request, "supplier_dashboard/received_invoices.html", context)


@login_required(login_url="/admin/login/")
def received_invoice_detail(request, invoice_id):
    context = {}
    context["user"] = get_user(request)
    context["seller"] = get_seller(request)
    invoice = SellerInvoicePayable.objects.get(id=invoice_id)
    # invoice_line_items = invoice.seller_invoice_payable_line_items.all()
    invoice_line_items = SellerInvoicePayableLineItem.objects.filter(
        seller_invoice_payable_id=invoice_id
    )
    context["seller_invoice_payable"] = invoice
    if invoice.invoice_file.name.endswith(".pdf"):
        context["is_pdf"] = True
    else:
        context["is_pdf"] = False
    context["seller_invoice_payable_line_items"] = invoice_line_items
    return render(request, "supplier_dashboard/received_invoice_detail.html", context)


def messages_clear(request):
    """Clear the Django messages currently displayed on the page."""
    return HttpResponse("")


@api_view(["GET"])
@authentication_classes([])
@permission_classes([])
def supplier_digest_dashboard(request, supplier_id, status: str = None):
    key = request.query_params.get("key", "")
    snippet_name = request.query_params.get("snippet_name", "accordian_status_orders")
    service_date = request.query_params.get("service_date", None)
    location_id = request.query_params.get("location_id", None)
    try:
        params = decrypt_string(key)
        if str(params) == str(supplier_id):
            context = {}
            # non_pending_cutoff = datetime.date.today() - datetime.timedelta(days=60)
            if status:
                orders = Order.objects.filter(
                    order_group__seller_product_seller_location__seller_product__seller_id=supplier_id
                ).filter(status=status.upper())
                # TODO: Check the delay for a seller with large number of orders, like Hillen.
                # if status.upper() != Order.Status.PENDING:
                #     orders = orders.filter(end_date__gt=non_pending_cutoff)
                if service_date:
                    orders = orders.filter(end_date=service_date)
                if location_id:
                    orders = orders.filter(
                        order_group__seller_product_seller_location__seller_location_id=location_id
                    )
                # Select related fields to reduce db queries.
                orders = orders.select_related(
                    "order_group__seller_product_seller_location__seller_product__seller",
                    "order_group__user_address",
                )
                orders = orders.order_by("-end_date")
                context["status"] = {"name": status.upper(), "orders": orders}

                return render(
                    request,
                    f"supplier_dashboard/snippets/{snippet_name}.html",
                    context,
                )
            else:
                context["status_list"] = []
                supplier = Seller.objects.get(id=supplier_id)
                # NOTE: To include orders in this view, simply add them to the status_list.
                # orders = Order.objects.filter(
                #     order_group__seller_product_seller_location__seller_product__seller_id=supplier_id
                # ).filter(status=Order.Status.PENDING)
                # # .filter(Q(status=Order.Status.PENDING) | Q(status=Order.Status.SCHEDULED))
                # # Select related fields to reduce db queries.
                # orders = orders.select_related(
                #     "order_group__seller_product_seller_location__seller_product__seller",
                #     "order_group__user_address",
                # ).order_by("-end_date")
                #
                # context["status_list"].append({"name": "PENDING", "orders": orders})
                context["seller"] = supplier
                context["status_complete_link"] = supplier.get_dashboard_status_url(
                    Order.Status.COMPLETE
                )
                context["status_cancelled_link"] = supplier.get_dashboard_status_url(
                    Order.Status.CANCELLED
                )
                context["status_scheduled_link"] = supplier.get_dashboard_status_url(
                    Order.Status.SCHEDULED
                )
                context["status_pending_link"] = supplier.get_dashboard_status_url(
                    Order.Status.PENDING
                )

                return render(request, "supplier_dashboard/dailydigest.html", context)
        else:
            raise ValueError("Invalid Token")
    except Exception as e:
        logger.error(f"supplier_digest_dashboard: [{e}]", exc_info=e)
        return render(
            request,
            "notifications/emails/failover_email_us.html",
            {"subject": f"Supplier%20Digest%20Error%20%5B{supplier_id}%5D"},
        )<|MERGE_RESOLUTION|>--- conflicted
+++ resolved
@@ -284,7 +284,6 @@
             "order_group__user",
             "order_group__seller_product_seller_location__seller_product__product__main_product",
         )
-<<<<<<< HEAD
         orders = orders.prefetch_related("payouts", "order_line_items")
         # .filter(status=Order.PENDING)
         context["earnings"] = 0
@@ -297,28 +296,6 @@
         for order in orders:
             context["earnings"] += float(order.seller_price())
             earnings_by_month[order.end_date.month - 1] += float(order.seller_price())
-=======
-    else:
-        orders = Order.objects.all()
-    orders = orders.select_related(
-        "order_group__seller_product_seller_location__seller_product__seller",
-        "order_group__user_address",
-        "order_group__user",
-        "order_group__seller_product_seller_location__seller_product__product__main_product",
-    )
-    orders = orders.prefetch_related("payouts", "order_line_items")
-    # .filter(status=Order.Status.PENDING)
-    context["earnings"] = 0
-    earnings_by_category = {}
-    pending_count = 0
-    scheduled_count = 0
-    complete_count = 0
-    cancelled_count = 0
-    earnings_by_month = [0] * 12
-    for order in orders:
-        context["earnings"] += float(order.seller_price())
-        earnings_by_month[order.end_date.month - 1] += float(order.seller_price())
->>>>>>> 38217066
 
             category = (
                 order.order_group.seller_product_seller_location.seller_product.product.main_product.main_product_category.name
@@ -353,39 +330,6 @@
         sorted_categories = sorted(
             earnings_by_category.items(), key=lambda x: x[1]["amount"], reverse=True
         )
-<<<<<<< HEAD
-=======
-        if category not in earnings_by_category:
-            earnings_by_category[category] = {"amount": 0, "percent": 0}
-        earnings_by_category[category]["amount"] += float(order.seller_price())
-
-        if order.status == Order.Status.PENDING:
-            pending_count += 1
-        elif order.status == Order.Status.SCHEDULED:
-            scheduled_count += 1
-        elif order.status == Order.Status.COMPLETE:
-            complete_count += 1
-        elif order.status == Order.Status.CANCELLED:
-            cancelled_count += 1
-
-    # # Just test data here
-    # earnings_by_category["Business Dumpster"] = {"amount": 2000, "percent": 0}
-    # earnings_by_category["Junk Removal"] = {"amount": 5000, "percent": 0}
-    # earnings_by_category["Scissor Lift"] = {"amount": 100, "percent": 0}
-    # earnings_by_category["Concrete & Masonary"] = {
-    #     "amount": 50,
-    #     "percent": 0,
-    # }
-    # earnings_by_category["Office Unit"] = {"amount": 25, "percent": 0}
-    # earnings_by_category["Forklift"] = {"amount": 80, "percent": 0}
-    # earnings_by_category["Boom Lifts"] = {"amount": 800, "percent": 0}
-    # context["earnings"] += 200 + 500 + 100 + 50 + 25 + 80 + 800
-
-    # Sort the dictionary by the 'amount' field in descending order
-    sorted_categories = sorted(
-        earnings_by_category.items(), key=lambda x: x[1]["amount"], reverse=True
-    )
->>>>>>> 38217066
 
         # Calculate the 'percent' field for each category
         for category, data in sorted_categories:
