from django import forms

from chat.models import Message
from api.models import SellerLocation, Seller
from common.models.choices.user_type import UserType


class UserForm(forms.Form):
    first_name = forms.CharField(
        max_length=255,
        widget=forms.TextInput(attrs={"class": "form-control"}),
    )
    last_name = forms.CharField(
        max_length=255,
        widget=forms.TextInput(attrs={"class": "form-control"}),
    )
    phone = forms.CharField(
        max_length=40,
        widget=forms.TextInput(attrs={"class": "form-control"}),
        required=False,
    )
    type = forms.ChoiceField(
        choices=UserType.choices,
        widget=forms.Select(attrs={"class": "form-select"}),
    )
    email = forms.CharField(
        widget=forms.TextInput(attrs={"class": "form-control"}),
        required=False,
        disabled=True,
    )
    photo = forms.ImageField(
        label="Profile Picture",
        widget=forms.ClearableFileInput(attrs={"class": "form-control-file"}),
        required=False,
    )

    def __init__(self, *args, **kwargs):
        auth_user = kwargs.pop("auth_user", None)
        user = kwargs.pop("user", None)
        super(UserForm, self).__init__(*args, **kwargs)
        if auth_user and user and not auth_user.is_staff:
            # if auth_user.type is lower than user.type, then disable the type field.
            if auth_user.type == UserType.BILLING:
                if user.type == UserType.ADMIN:
                    self.fields["type"].disabled = True
                else:
                    self.fields["type"].choices = [
                        (UserType.BILLING, UserType.BILLING),
                        (UserType.MEMBER, UserType.MEMBER),
                    ]
            elif auth_user.type == UserType.MEMBER:
                if user.type == UserType.BILLING or user.type == UserType.ADMIN:
                    self.fields["type"].disabled = True
                else:
                    self.fields["type"].choices = [
                        (UserType.MEMBER, UserType.MEMBER),
                    ]
        elif auth_user:
            if auth_user.type == UserType.BILLING:
                self.fields["type"].choices = [
                    (UserType.BILLING, UserType.BILLING),
                    (UserType.MEMBER, UserType.MEMBER),
                ]
            elif auth_user.type == UserType.MEMBER:
                self.fields["type"].choices = [
                    (UserType.MEMBER, UserType.MEMBER),
                ]


<<<<<<< HEAD
# SellerForm but using model form
class SellerForm(forms.ModelForm):
    class Meta:
        model = Seller
        fields = [
            "name",
            "phone",
            "website",
            "logo",
        ]
        widgets = {
            "name": forms.TextInput(attrs={"class": "form-control"}),
            "phone": forms.TextInput(attrs={"class": "form-control"}),
            "website": forms.TextInput(attrs={"class": "form-control"}),
            "logo": forms.ClearableFileInput(attrs={"class": "form-control-file"}),
        }

    def __init__(self, *args, **kwargs):
        super().__init__(*args, **kwargs)
        self.fields["name"].required = True
        self.fields["phone"].required = True
=======
class UserInviteForm(forms.Form):
    first_name = forms.CharField(
        max_length=255,
        widget=forms.TextInput(attrs={"class": "form-control"}),
        required=True,
    )
    last_name = forms.CharField(
        max_length=255,
        widget=forms.TextInput(attrs={"class": "form-control"}),
        required=False,
    )
    email = forms.CharField(
        widget=forms.TextInput(attrs={"class": "form-control"}),
        required=True,
    )
    type = forms.ChoiceField(
        choices=UserType.choices,
        widget=forms.Select(attrs={"class": "form-select"}),
        required=True,
    )

    def __init__(self, *args, **kwargs):
        auth_user = kwargs.pop("auth_user", None)
        user = kwargs.pop("user", None)
        super(UserInviteForm, self).__init__(*args, **kwargs)
        if auth_user and user and not auth_user.is_staff:
            # if auth_user.type is lower than user.type, then disable the type field.
            if auth_user.type == UserType.BILLING:
                if user.type == UserType.ADMIN:
                    self.fields["type"].disabled = True
                else:
                    self.fields["type"].choices = [
                        (UserType.BILLING, UserType.BILLING),
                        (UserType.MEMBER, UserType.MEMBER),
                    ]
            elif auth_user.type == UserType.MEMBER:
                if user.type == UserType.BILLING or user.type == UserType.ADMIN:
                    self.fields["type"].disabled = True
                else:
                    self.fields["type"].choices = [
                        (UserType.MEMBER, UserType.MEMBER),
                    ]
        elif auth_user:
            if auth_user.type == UserType.BILLING:
                self.fields["type"].choices = [
                    (UserType.BILLING, UserType.BILLING),
                    (UserType.MEMBER, UserType.MEMBER),
                ]
            elif auth_user.type == UserType.MEMBER:
                self.fields["type"].choices = [
                    (UserType.MEMBER, UserType.MEMBER),
                ]


class SellerForm(forms.Form):
    company_name = forms.CharField(
        max_length=255,
        widget=forms.TextInput(attrs={"class": "form-control"}),
    )
    company_phone = forms.CharField(
        max_length=40,
        widget=forms.TextInput(attrs={"class": "form-control"}),
    )
    website = forms.CharField(
        max_length=255,
        widget=forms.TextInput(attrs={"class": "form-control"}),
        required=False,
    )
    company_logo = forms.CharField(
        widget=forms.TextInput(attrs={"class": "form-control"}), required=False
    )
>>>>>>> 6203e540


class SellerCommunicationForm(forms.Form):
    dispatch_email = forms.EmailField(
        max_length=255,
        widget=forms.TextInput(attrs={"class": "form-control"}),
        required=False,
    )
    dispatch_phone = forms.CharField(
        max_length=40,
        widget=forms.TextInput(attrs={"class": "form-control"}),
        required=False,
    )


class SellerAboutUsForm(forms.Form):
    about_us = forms.CharField(
        widget=forms.Textarea(attrs={"class": "form-control", "rows": "4"}),
        required=False,
    )


# new form using forms.ModelForm
class SellerLocationComplianceForm(forms.ModelForm):
    class Meta:
        model = SellerLocation
        fields = [
            "gl_coi",
            "auto_coi",
            "workers_comp_coi",
            "w9",
            "location_logo_image",
            "open_days",
            "open_time",
            "close_time",
            "lead_time_hrs",
            "announcement",
            "live_menu_is_active",
        ]
        widgets = {
            "gl_coi": forms.ClearableFileInput(attrs={"class": "form-control-file"}),
            "auto_coi": forms.ClearableFileInput(attrs={"class": "form-control-file"}),
            "workers_comp_coi": forms.ClearableFileInput(
                attrs={"class": "form-control-file"}
            ),
            "w9": forms.ClearableFileInput(attrs={"class": "form-control-file"}),
            "location_logo_image": forms.ClearableFileInput(
                attrs={"class": "form-control-file"}
            ),
            "open_days": forms.CheckboxSelectMultiple(),
            "open_time": forms.TimeInput(
                attrs={"class": "form-control", "type": "time"}
            ),
            "close_time": forms.TimeInput(
                attrs={"class": "form-control", "type": "time"}
            ),
            "lead_time_hrs": forms.NumberInput(attrs={"class": "form-control"}),
            "announcement": forms.Textarea(
                attrs={"class": "form-control", "rows": "4"}
            ),
            "live_menu_is_active": forms.CheckboxInput(
                attrs={"class": "form-check-input"}
            ),
        }
        labels = {
            "gl_coi": "General Liability Proof of Insurance",
            "auto_coi": "Auto Proof of Insurance",
            "workers_comp_coi": "Workers Comp Proof of Insurance",
            "location_logo_image": "Logo",
            "lead_time_hrs": "Lead Time (in hours)",
        }


class SellerLocationComplianceAdminForm(forms.ModelForm):
    class Meta:
        model = SellerLocation
        fields = [
            "gl_coi",
            "gl_coi_expiration_date",
            "auto_coi",
            "auto_coi_expiration_date",
            "workers_comp_coi",
            "workers_comp_coi_expiration_date",
            "w9",
            "location_logo_image",
            "open_days",
            "open_time",
            "close_time",
            "lead_time_hrs",
            "announcement",
            "live_menu_is_active",
        ]
        widgets = {
            "gl_coi": forms.ClearableFileInput(attrs={"class": "form-control-file"}),
            "gl_coi_expiration_date": forms.DateInput(
                attrs={"class": "form-control", "type": "date"}
            ),
            "auto_coi": forms.ClearableFileInput(attrs={"class": "form-control-file"}),
            "auto_coi_expiration_date": forms.DateInput(
                attrs={"class": "form-control", "type": "date"}
            ),
            "workers_comp_coi": forms.ClearableFileInput(
                attrs={"class": "form-control-file"}
            ),
            "workers_comp_coi_expiration_date": forms.DateInput(
                attrs={"class": "form-control", "type": "date"}
            ),
            "w9": forms.ClearableFileInput(attrs={"class": "form-control-file"}),
            "location_logo_image": forms.ClearableFileInput(
                attrs={"class": "form-control-file"}
            ),
            "open_days": forms.CheckboxSelectMultiple(),
            "open_time": forms.TimeInput(
                attrs={"class": "form-control", "type": "time"}
            ),
            "close_time": forms.TimeInput(
                attrs={"class": "form-control", "type": "time"}
            ),
            "lead_time_hrs": forms.NumberInput(attrs={"class": "form-control"}),
            "announcement": forms.Textarea(
                attrs={"class": "form-control", "rows": "4"}
            ),
            "live_menu_is_active": forms.CheckboxInput(
                attrs={"class": "form-check-input"}
            ),
        }
        # add labels
        labels = {
            "gl_coi": "General Liability Proof of Insurance",
            "gl_coi_expiration_date": "Expires on",
            "auto_coi": "Auto Proof of Insurance",
            "auto_coi_expiration_date": "Expires on",
            "workers_comp_coi": "Workers Comp Proof of Insurance",
            "workers_comp_coi_expiration_date": "Expires on",
            "location_logo_image": "Logo",
            "lead_time_hrs": "Lead Time (in hours)",
        }


class SellerPayoutForm(forms.Form):
    payee_name = forms.CharField(
        max_length=255,
        widget=forms.TextInput(attrs={"class": "form-control"}),
    )
    street = forms.CharField(
        max_length=255,
        widget=forms.TextInput(attrs={"class": "form-control"}),
    )
    city = forms.CharField(
        max_length=40,
        widget=forms.TextInput(attrs={"class": "form-control"}),
    )
    state = forms.CharField(
        max_length=80,
        widget=forms.TextInput(attrs={"class": "form-control"}),
    )
    postal_code = forms.CharField(
        label="Zip Code",
        max_length=20,
        widget=forms.TextInput(attrs={"class": "form-control"}),
    )


class ChatMessageForm(forms.ModelForm):
    message = forms.CharField(
        label="",
        widget=forms.Textarea(
            attrs={
                "id": "chat-message-input",
                "class": "form-control flex-grow-1 me-2",
                "rows": 1,
                "oninput": "autoResize(this)",
                "tabindex": "0",
                "style": "height: 92px; overflow-y: hidden;",
            }
        ),
    )

    class Meta:
        model = Message
        fields = [
            "message",
        ]<|MERGE_RESOLUTION|>--- conflicted
+++ resolved
@@ -67,7 +67,6 @@
                 ]
 
 
-<<<<<<< HEAD
 # SellerForm but using model form
 class SellerForm(forms.ModelForm):
     class Meta:
@@ -89,7 +88,7 @@
         super().__init__(*args, **kwargs)
         self.fields["name"].required = True
         self.fields["phone"].required = True
-=======
+
 class UserInviteForm(forms.Form):
     first_name = forms.CharField(
         max_length=255,
@@ -144,25 +143,6 @@
                 ]
 
 
-class SellerForm(forms.Form):
-    company_name = forms.CharField(
-        max_length=255,
-        widget=forms.TextInput(attrs={"class": "form-control"}),
-    )
-    company_phone = forms.CharField(
-        max_length=40,
-        widget=forms.TextInput(attrs={"class": "form-control"}),
-    )
-    website = forms.CharField(
-        max_length=255,
-        widget=forms.TextInput(attrs={"class": "form-control"}),
-        required=False,
-    )
-    company_logo = forms.CharField(
-        widget=forms.TextInput(attrs={"class": "form-control"}), required=False
-    )
->>>>>>> 6203e540
-
 
 class SellerCommunicationForm(forms.Form):
     dispatch_email = forms.EmailField(
