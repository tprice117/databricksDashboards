--- conflicted
+++ resolved
@@ -383,8 +383,6 @@
         except Exception as e:
             logger.error(f"Lob.sendPhysicalCheck: [{e}]", exc_info=e)
             return CheckErrorResponse(status_code=500, message=str(e))
-<<<<<<< HEAD
-=======
 
     def get_check(self, check_id: str) -> Union[Check, None]:
         """Get a check by ID.
@@ -405,7 +403,6 @@
         except Exception as e:
             logger.error(f"Lob.get_check: [{e}]", exc_info=e)
         return None
->>>>>>> bdab7fce
 
     def add_bank_account(
         self,
