import datetime
import logging
import time
from random import randint

import requests
import stripe
from django.conf import settings
from django.contrib import messages
from django.db.models import Avg, Count  # F, OuterRef, Q, Subquery, Sum,
from django.db.models.functions import Round
from django.http import HttpResponse
from django.shortcuts import redirect, render
from django.urls import reverse
from django.views.decorators.csrf import csrf_exempt
from django_filters import rest_framework as filters
from drf_spectacular.views import (
    SpectacularAPIView,
    SpectacularRedocView,
    SpectacularSwaggerView,
)
from requests import Response
from rest_framework import status, viewsets
from rest_framework.decorators import (
    api_view,
    authentication_classes,
    permission_classes,
)
from rest_framework.permissions import IsAuthenticated
from rest_framework.response import Response
from rest_framework.views import APIView

from api.filters import OrderGroupFilterset
from api.models.order.order_group_material import OrderGroupMaterial
from api.models.order.order_group_material_waste_type import OrderGroupMaterialWasteType
from api.models.order.order_group_service import OrderGroupService
from api.utils.denver_compliance_report import send_denver_compliance_report
from api.utils.utils import decrypt_string
from billing.scheduled_jobs.attempt_charge_for_past_due_invoices import (
    attempt_charge_for_past_due_invoices,
)
from billing.scheduled_jobs.ensure_invoice_settings_default_payment_method import (
    ensure_invoice_settings_default_payment_method,
)
from billing.utils.billing import BillingUtils
from notifications.utils import internal_email
from payment_methods.utils.ds_payment_methods.ds_payment_methods import DSPaymentMethods

from .models import (
    AddOn,
    AddOnChoice,
    DayOfWeek,
    DisposalLocation,
    DisposalLocationWasteType,
    MainProduct,
    MainProductAddOn,
    MainProductCategory,
    MainProductCategoryInfo,
    MainProductInfo,
    MainProductServiceRecurringFrequency,
    MainProductWasteType,
    Order,
    OrderDisposalTicket,
    OrderGroup,
    OrderLineItem,
    OrderLineItemType,
    Payout,
    Product,
    ProductAddOnChoice,
    Seller,
    SellerInvoicePayable,
    SellerInvoicePayableLineItem,
    SellerLocation,
    SellerProduct,
    SellerProductSellerLocation,
    SellerProductSellerLocationMaterial,
    SellerProductSellerLocationMaterialWasteType,
    SellerProductSellerLocationRental,
    SellerProductSellerLocationService,
    SellerProductSellerLocationServiceRecurringFrequency,
    ServiceRecurringFrequency,
    Subscription,
    TimeSlot,
    User,
    UserAddress,
    UserAddressType,
    UserGroup,
    UserGroupBilling,
    UserGroupCreditApplication,
    UserGroupLegal,
    UserSellerReview,
    UserUserAddress,
    WasteType,
)

# import pandas as pd
from .pricing_ml import pricing
from .serializers import (
    AddOnChoiceSerializer,
    AddOnSerializer,
    DayOfWeekSerializer,
    DisposalLocationSerializer,
    DisposalLocationWasteTypeSerializer,
    MainProductAddOnSerializer,
    MainProductCategoryInfoSerializer,
    MainProductCategorySerializer,
    MainProductInfoSerializer,
    MainProductSerializer,
    MainProductServiceRecurringFrequencySerializer,
    MainProductWasteTypeSerializer,
    OrderDisposalTicketSerializer,
    OrderGroupSerializer,
    OrderLineItemSerializer,
    OrderLineItemTypeSerializer,
    OrderSerializer,
    PayoutSerializer,
    ProductAddOnChoiceSerializer,
    ProductSerializer,
    SellerInvoicePayableLineItemSerializer,
    SellerInvoicePayableSerializer,
    SellerLocationSerializer,
    SellerProductSellerLocationMaterialSerializer,
    SellerProductSellerLocationMaterialWasteTypeSerializer,
    SellerProductSellerLocationRentalSerializer,
    SellerProductSellerLocationSerializer,
    SellerProductSellerLocationServiceRecurringFrequencySerializer,
    SellerProductSellerLocationServiceSerializer,
    SellerProductSerializer,
    SellerSerializer,
    ServiceRecurringFrequencySerializer,
    SubscriptionSerializer,
    TimeSlotSerializer,
    UserAddressSerializer,
    UserAddressTypeSerializer,
    UserGroupBillingSerializer,
    UserGroupCreditApplicationSerializer,
    UserGroupLegalSerializer,
    UserGroupSerializer,
    UserSellerReviewAggregateSerializer,
    UserSellerReviewSerializer,
    UserSerializer,
    UserUserAddressSerializer,
    WasteTypeSerializer,
)

logger = logging.getLogger(__name__)
stripe.api_key = settings.STRIPE_SECRET_KEY


class SpectacularAPIViewNoAuth(SpectacularAPIView):
    authentication_classes = []
    permission_classes = []


class SpectacularRedocViewNoAuth(SpectacularRedocView):
    authentication_classes = []
    permission_classes = []


class SpectacularSwaggerViewNoAuth(SpectacularSwaggerView):
    authentication_classes = []
    permission_classes = []


class SellerViewSet(viewsets.ModelViewSet):
    queryset = Seller.objects.all()
    serializer_class = SellerSerializer
    filterset_fields = ["id"]

    def get_queryset(self):
        return self.queryset.prefetch_related("seller_products")


class SellerLocationViewSet(viewsets.ModelViewSet):
    queryset = SellerLocation.objects.all()
    serializer_class = SellerLocationSerializer
    filterset_fields = ["id", "seller"]


class UserAddressTypeViewSet(viewsets.ModelViewSet):
    queryset = UserAddressType.objects.all().order_by("sort")
    serializer_class = UserAddressTypeSerializer
    filterset_fields = ["id"]


class UserAddressViewSet(viewsets.ModelViewSet):
    queryset = UserAddress.objects.all()
    serializer_class = UserAddressSerializer
    filterset_fields = ["id"]

    def get_queryset(self):
        if self.request.user == "ALL":
            return self.queryset
        elif self.request.user.user_group and self.request.user.is_admin:
            # If User is in a UserGroup and is Admin.
            return self.queryset.filter(user_group=self.request.user.user_group)
        elif self.request.user.user_group and not self.request.user.is_admin:
            # If User is in a UserGroup and is not Admin.
            user_address_ids = UserUserAddress.objects.filter(
                user=self.request.user
            ).values_list("user_address__id", flat=True)
            return self.queryset.filter(id__in=user_address_ids)
        else:
            # If User is not in a UserGroup.
            return self.queryset.filter(user=self.request.user)


class UserViewSet(viewsets.ModelViewSet):
    queryset = User.objects.all()
    serializer_class = UserSerializer
    permission_classes = [IsAuthenticated]
    filterset_fields = ["id", "user_id"]

    def get_queryset(self):
        # user_group__seller__seller_products
        self.queryset = self.queryset.select_related(
            "user_group__seller", "user_group__legal"
        )
        is_superuser = self.request.user == "ALL" or (
            self.request.user.user_group.is_superuser
            if self.request.user and self.request.user.user_group
            else False
        )
        if is_superuser:
            return self.queryset
        elif self.request.user.user_group and self.request.user.is_admin:
            user_ids = User.objects.filter(
                user_group=self.request.user.user_group
            ).values_list("id", flat=True)
            return self.queryset.filter(id__in=user_ids)
        else:
            return self.queryset.filter(id=self.request.user.id)


class UserGroupViewSet(viewsets.ModelViewSet):
    queryset = UserGroup.objects.all()
    serializer_class = UserGroupSerializer
    filterset_fields = ["id", "share_code"]

    def get_queryset(self):
        is_superuser = self.request.user == "ALL" or (
            self.request.user.user_group.is_superuser
            if self.request.user and self.request.user.user_group
            else False
        )
        if is_superuser:
            return self.queryset
        else:
            return self.queryset.filter(id=self.request.user.user_group.id)


class UserGroupBillingViewSet(viewsets.ModelViewSet):
    queryset = UserGroupBilling.objects.all()
    serializer_class = UserGroupBillingSerializer

    def get_queryset(self):
        is_superuser = self.request.user == "ALL" or (
            self.request.user.user_group.is_superuser
            if self.request.user and self.request.user.user_group
            else False
        )
        if is_superuser:
            return self.queryset
        else:
            return self.queryset.filter(user_group=self.request.user.user_group)


class UserGroupLegalViewSet(viewsets.ModelViewSet):
    queryset = UserGroupLegal.objects.all()
    serializer_class = UserGroupLegalSerializer

    def get_queryset(self):
        is_superuser = self.request.user == "ALL" or (
            self.request.user.user_group.is_superuser
            if self.request.user and self.request.user.user_group
            else False
        )
        if is_superuser:
            return self.queryset
        else:
            return self.queryset.filter(user_group=self.request.user.user_group)


class UserGroupCreditApplicationViewSet(viewsets.ModelViewSet):
    queryset = UserGroupCreditApplication.objects.all()
    serializer_class = UserGroupCreditApplicationSerializer

    def get_queryset(self):
        is_superuser = self.request.user == "ALL" or (
            self.request.user.user_group.is_superuser
            if self.request.user and self.request.user.user_group
            else False
        )
        if is_superuser:
            return self.queryset
        else:
            return self.queryset.filter(user_group=self.request.user.user_group)


class UserUserAddressViewSet(viewsets.ModelViewSet):
    queryset = UserUserAddress.objects.all()
    serializer_class = UserUserAddressSerializer
    filterset_fields = ["id", "user", "user_address"]

    def get_queryset(self):
        is_superuser = self.request.user == "ALL" or (
            self.request.user.user_group.is_superuser
            if self.request.user and self.request.user.user_group
            else False
        )
        if is_superuser:
            return self.queryset
        elif self.request.user.is_admin:
            users = User.objects.filter(user_group=self.request.user.user_group)
            return self.queryset.filter(user__in=users)
        else:
            return self.queryset.filter(user=self.request.user)


class UserSellerReviewViewSet(viewsets.ModelViewSet):  # Added 2/25/2023
    queryset = UserSellerReview.objects.all()
    serializer_class = UserSellerReviewSerializer
    filterset_fields = ["id", "user", "seller"]


class UserSellerReviewAggregateViewSet(viewsets.ModelViewSet):
    serializer_class = UserSellerReviewAggregateSerializer

    def get_queryset(self):
        queryset = (
            UserSellerReview.objects.values("seller")
            .annotate(
                rating_avg=Avg("rating"),
                review_count=Count("seller_id"),
            )
            .order_by("seller_id")
        )
        return queryset

    def list(self, request, *args, **kwargs):
        queryset = self.get_queryset()
        serializer = self.get_serializer(queryset, many=True)
        return Response(serializer.data)


class AddOnChoiceViewSet(viewsets.ModelViewSet):
    queryset = AddOnChoice.objects.all()
    serializer_class = AddOnChoiceSerializer
    filterset_fields = ["add_on", "add_on__main_product"]


@authentication_classes([])
@permission_classes([])
class AddOnViewSet(viewsets.ModelViewSet):
    queryset = AddOn.objects.all()
    serializer_class = AddOnSerializer
    filterset_fields = ["main_product"]


class DisposalLocationViewSet(viewsets.ModelViewSet):
    queryset = DisposalLocation.objects.all()
    serializer_class = DisposalLocationSerializer
    filterset_fields = ["id"]


class DisposalLocationWasteTypeViewSet(viewsets.ModelViewSet):
    queryset = DisposalLocationWasteType.objects.all()
    serializer_class = DisposalLocationWasteTypeSerializer
    filterset_fields = ["id"]


class MainProductAddOnViewSet(viewsets.ModelViewSet):
    queryset = MainProductAddOn.objects.all()
    serializer_class = MainProductAddOnSerializer
    filterset_fields = ["main_product", "add_on"]


@authentication_classes([])
@permission_classes([])
class MainProductCategoryInfoViewSet(viewsets.ReadOnlyModelViewSet):
    queryset = MainProductCategoryInfo.objects.all()
    serializer_class = MainProductCategoryInfoSerializer
    filterset_fields = ["main_product_category"]


@authentication_classes([])
@permission_classes([])
class MainProductCategoryViewSet(viewsets.ReadOnlyModelViewSet):
    queryset = MainProductCategory.objects.all()
    serializer_class = MainProductCategorySerializer


@authentication_classes([])
@permission_classes([])
class MainProductInfoViewSet(viewsets.ReadOnlyModelViewSet):
    queryset = MainProductInfo.objects.all()
    serializer_class = MainProductInfoSerializer
    filterset_fields = ["main_product"]


@authentication_classes([])
@permission_classes([])
class MainProductViewSet(viewsets.ReadOnlyModelViewSet):
    queryset = MainProduct.objects.all()
    serializer_class = MainProductSerializer
    filterset_fields = ["id", "main_product_category__id"]

<<<<<<< HEAD
    def get_queryset(self):
        return self.queryset.prefetch_related(
            "add_ons",
            "add_ons__choices",
        )

=======
>>>>>>> 6ab6f7ec

@authentication_classes([])
@permission_classes([])
class MainProductWasteTypeViewSet(viewsets.ReadOnlyModelViewSet):
    queryset = MainProductWasteType.objects.all()
    serializer_class = MainProductWasteTypeSerializer
    filterset_fields = ["main_product"]


class OrderGroupViewSet(viewsets.ModelViewSet):
    queryset = OrderGroup.objects.all()
    serializer_class = OrderGroupSerializer
    filter_backends = (filters.DjangoFilterBackend,)
    filterset_class = OrderGroupFilterset

    def get_queryset(self):
        self.queryset = self.queryset.prefetch_related(
            "orders__order_line_items",
            "user__user_group__credit_applications",
            "seller_product_seller_location__seller_product__product__product_add_on_choices",
        )
        self.queryset = self.queryset.select_related(
            "user",
            "user__user_group",
            "user_address",
            "waste_type",
            "time_slot",
            "service_recurring_frequency",
            "seller_product_seller_location__seller_product__seller",
            "seller_product_seller_location__seller_product__product__main_product__main_product_category",
            "seller_product_seller_location__seller_location__seller",
        )
        if self.request.user == "ALL":
            return self.queryset
        elif self.request.user.is_admin:
            return self.queryset.filter(user__user_group=self.request.user.user_group)
        else:
            return self.queryset.filter(user__id=self.request.user.id)


class OrderViewSet(viewsets.ModelViewSet):
    queryset = Order.objects.all()
    serializer_class = OrderSerializer
    filterset_fields = {
        "id": ["exact"],
        "order_group": ["exact"],
        "submitted_on": ["isnull"],
    }

    def get_queryset(self):
        self.queryset = self.queryset.prefetch_related("order_line_items")
        self.queryset = self.queryset.select_related(
            "order_group__subscription",
        )
        if self.request.user == "ALL":
            return self.queryset
        elif self.request.user.is_admin:
            return self.queryset.filter(
                order_group__user__user_group=self.request.user.user_group
            )
        else:
            return self.queryset.filter(order_group__user__id=self.request.user.id)


class OrderLineItemViewSet(viewsets.ModelViewSet):
    queryset = OrderLineItem.objects.all()
    serializer_class = OrderLineItemSerializer
    filterset_fields = ["id", "order"]


class OrderLineItemTypeViewSet(viewsets.ModelViewSet):
    queryset = OrderLineItemType.objects.all()
    serializer_class = OrderLineItemTypeSerializer
    filterset_fields = ["id"]


class OrderDisposalTicketViewSet(viewsets.ModelViewSet):
    queryset = OrderDisposalTicket.objects.all()
    serializer_class = OrderDisposalTicketSerializer
    filterset_fields = ["id"]


class DayOfWeekViewSet(viewsets.ModelViewSet):  # added 2/25/2021
    queryset = DayOfWeek.objects.all()
    serializer_class = DayOfWeekSerializer
    filterset_fields = ["id"]


class TimeSlotViewSet(viewsets.ModelViewSet):  # added 2/25/2021
    queryset = TimeSlot.objects.all()
    serializer_class = TimeSlotSerializer
    filterset_fields = ["id"]


class SubscriptionViewSet(viewsets.ModelViewSet):  # added 2/25/2021
    queryset = Subscription.objects.all()
    serializer_class = SubscriptionSerializer
    filterset_fields = ["id"]


class PayoutViewSet(viewsets.ModelViewSet):
    queryset = Payout.objects.all()
    serializer_class = PayoutSerializer
    filterset_fields = ["order"]


class ProductAddOnChoiceViewSet(viewsets.ModelViewSet):
    queryset = ProductAddOnChoice.objects.all()
    serializer_class = ProductAddOnChoiceSerializer
    filterset_fields = ["product", "add_on_choice", "product__main_product"]


@authentication_classes([])
@permission_classes([])
class ProductViewSet(viewsets.ModelViewSet):
    queryset = Product.objects.all()
    serializer_class = ProductSerializer
    filterset_fields = ["main_product"]


class SellerProductViewSet(viewsets.ModelViewSet):
    queryset = SellerProduct.objects.all()
    serializer_class = SellerProductSerializer
    filterset_fields = ["seller", "product"]


class SellerProductSellerLocationViewSet(viewsets.ModelViewSet):
    queryset = SellerProductSellerLocation.objects.all()
    serializer_class = SellerProductSellerLocationSerializer
    filterset_fields = ["seller_product", "seller_location"]

    def get_queryset(self):
        self.queryset = self.queryset.prefetch_related(
            "seller_product__product__product_add_on_choices"
        )
        self.queryset = self.queryset.select_related(
            "seller_product__seller",
            "seller_product__product__main_product__main_product_category",
            "seller_location__seller",
            "service",
            "material",
            "rental",
        )
        return self.queryset


class SellerProductSellerLocationServiceViewSet(viewsets.ModelViewSet):
    queryset = SellerProductSellerLocationService.objects.all()
    serializer_class = SellerProductSellerLocationServiceSerializer
    filterset_fields = ["seller_product_seller_location"]

    def get_queryset(self):
        if self.request.user == "ALL":
            return self.queryset
        else:
            seller = (
                self.request.user.user_group.seller
                if self.request.user.user_group
                else None
            )
            return self.queryset.filter(
                seller_product_seller_location__seller_product__seller=seller
            )


class SellerInvoicePayableViewSet(viewsets.ModelViewSet):
    queryset = SellerInvoicePayable.objects.all()
    serializer_class = SellerInvoicePayableSerializer


class SellerInvoicePayableLineItemViewSet(viewsets.ModelViewSet):
    queryset = SellerInvoicePayableLineItem.objects.all()
    serializer_class = SellerInvoicePayableLineItemSerializer
    filterset_fields = ["order"]


class ServiceRecurringFrequencyViewSet(viewsets.ModelViewSet):
    queryset = ServiceRecurringFrequency.objects.all()
    serializer_class = ServiceRecurringFrequencySerializer


class MainProductServiceRecurringFrequencyViewSet(viewsets.ModelViewSet):
    queryset = MainProductServiceRecurringFrequency.objects.all()
    serializer_class = MainProductServiceRecurringFrequencySerializer


class SellerProductSellerLocationServiceRecurringFrequencyViewSet(
    viewsets.ModelViewSet
):
    queryset = SellerProductSellerLocationServiceRecurringFrequency.objects.all()
    serializer_class = SellerProductSellerLocationServiceRecurringFrequencySerializer

    def get_queryset(self):
        if self.request.user == "ALL":
            return self.queryset
        else:
            seller = (
                self.request.user.user_group.seller
                if self.request.user.user_group
                else None
            )
            return self.queryset.filter(
                seller_product_seller_location_service__seller_product_seller_location__seller_product__seller=seller
            )


class SellerProductSellerLocationRentalViewSet(viewsets.ModelViewSet):
    queryset = SellerProductSellerLocationRental.objects.all()
    serializer_class = SellerProductSellerLocationRentalSerializer
    filterset_fields = ["seller_product_seller_location"]

    def get_queryset(self):
        if self.request.user == "ALL":
            return self.queryset
        else:
            seller = (
                self.request.user.user_group.seller
                if self.request.user.user_group
                else None
            )
            return self.queryset.filter(
                seller_product_seller_location__seller_product__seller=seller
            )


class SellerProductSellerLocationMaterialViewSet(viewsets.ModelViewSet):
    queryset = SellerProductSellerLocationMaterial.objects.all()
    serializer_class = SellerProductSellerLocationMaterialSerializer
    filterset_fields = ["seller_product_seller_location"]

    def get_queryset(self):
        if self.request.user == "ALL":
            return self.queryset
        else:
            seller = (
                self.request.user.user_group.seller
                if self.request.user.user_group
                else None
            )
            return self.queryset.filter(
                seller_product_seller_location__seller_product__seller=seller
            )


class SellerProductSellerLocationMaterialWasteTypeViewSet(viewsets.ModelViewSet):
    queryset = SellerProductSellerLocationMaterialWasteType.objects.all()
    serializer_class = SellerProductSellerLocationMaterialWasteTypeSerializer
    filterset_fields = [
        "seller_product_seller_location_material",
        "main_product_waste_type",
    ]

    def get_queryset(self):
        if self.request.user == "ALL":
            return self.queryset
        else:
            seller = (
                self.request.user.user_group.seller
                if self.request.user.user_group
                else None
            )
            return self.queryset.filter(
                seller_product_seller_location_material__seller_product_seller_location__seller_product__seller=seller
            )


@authentication_classes([])
@permission_classes([])
class WasteTypeViewSet(viewsets.ModelViewSet):
    queryset = WasteType.objects.all()
    serializer_class = WasteTypeSerializer


# Use-case-specific model views.
class UserAddressesForSellerViewSet(viewsets.ModelViewSet):
    queryset = UserAddress.objects.all()
    serializer_class = UserAddressSerializer

    def get_queryset(self):
        seller = (
            self.request.user.user_group.seller
            if self.request.user.user_group
            else None
        )
        seller_order_user_address_ids = (
            OrderGroup.objects.filter(
                seller_product_seller_location__seller_product__seller=seller
            ).values_list("user_address__id", flat=True)
            if seller
            else []
        )
        return self.queryset.filter(id__in=seller_order_user_address_ids)


class OrderGroupsForSellerViewSet(viewsets.ModelViewSet):
    queryset = OrderGroup.objects.all()
    serializer_class = OrderGroupSerializer

    def get_queryset(self):
        seller = (
            self.request.user.user_group.seller
            if self.request.user.user_group
            else None
        )
        return (
            self.queryset.filter(
                seller_product_seller_location__seller_product__seller=seller
            )
            if seller
            else []
        )


class OrdersForSellerViewSet(viewsets.ModelViewSet):
    queryset = Order.objects.all()
    serializer_class = OrderSerializer

    def get_queryset(self):
        seller = (
            self.request.user.user_group.seller
            if self.request.user.user_group
            else None
        )
        return (
            self.queryset.filter(
                order_group__seller_product_seller_location__seller_product__seller=seller
            )
            if seller
            else []
        )


baseUrl = "https://api.thetrashgurus.com/v2/"
MAX_RETRIES = 5
API_KEY = "556b608df74309034553676f5d4425401ae6c2fc29db793a5b1501"


def call_TG_API(url, payload):
    attempt_num = 0  # keep track of how many times we've retried
    while attempt_num < MAX_RETRIES:
        response = requests.post(url, json=payload)
        if response.status_code == 200:
            data = response.json()
            return Response(data, status=status.HTTP_200_OK)
        else:
            attempt_num += 1
            # You can probably use a logger to log the error here
            time.sleep(5)  # Wait for 5 seconds before re-trying
    return Response({"error": "Request failed"}, status=response.status_code)


def get(endpoint, body):
    url = baseUrl + endpoint
    # payload = {"api_key": API_KEY} | body
    payload = dict({"api_key": API_KEY}.items() | body.items())
    return call_TG_API(url, payload)


def post(endpoint, body):
    url = baseUrl + endpoint
    payload = {**{"api_key": API_KEY}, **body}
    print(payload)
    return call_TG_API(url, payload)


def put(endpoint, body):
    url = baseUrl + endpoint
    payload = dict({"api_key": API_KEY}.items() | body.items())
    return call_TG_API(url, payload)


def delete(endpoint, body):
    url = baseUrl + endpoint
    payload = dict({"api_key": API_KEY}.items() | body.items())
    return call_TG_API(url, payload)


# Pricing Endpoint.
@api_view(["POST"])
def get_pricing(request):
    price_mod = pricing.Price_Model(
        data={
            "seller_location": (
                request.data["seller_location"]
                if "seller_location" in request.data
                else None
            ),
            "product": request.data["product"],
            "user_address": request.data["user_address"],
            "waste_type": request.data["waste_type"],
        }
    )

    # Get SellerLocations that offer the product.
    seller_products = SellerProduct.objects.filter(product=request.data["product"])
    seller_product_seller_locations = SellerProductSellerLocation.objects.filter(
        seller_product__in=seller_products, active=True
    )

    return Response(price_mod.get_prices(seller_product_seller_locations))


# ml views for pricing
class Prediction(APIView):
    def post(self, request):
        # Load the model
        price_mod = MlConfig.regressor
        enc = MlConfig.encoder
        # initialize the modeler
        modeler = xgb.price_model_xgb(price_mod, enc)
        # get the data from the request and predict
        pred = modeler.predict_price(input_data=request.data)
        response_dict = {"Price": pred}
        return Response(response_dict)


class TaskView(APIView):
    def get(self, request, pk=None, *args, **kwargs):
        if pk or request.query_params.get("job_id"):
            ids = []
            ids.append(int(pk or request.query_params.get("job_id")))
            return post("get_job_details", {"job_ids": ids, "include_task_history": 0})
        if request.query_params.get("customer_id"):
            return post(
                "get_all_tasks",
                {
                    "job_type": 3,
                    "customer_id": int(request.query_params.get("customer_id")),
                },
            )
        else:
            response = post("get_all_tasks", {"job_type": 3, "is_pagination": 0})
            new_list = []
            for data in response.data["data"]:
                new_list.append({**data, **{"time_start": 0, "time_end": 0}})
            response.data["data"] = new_list
            return response

    def post(self, request, *args, **kwargs):
        # account = Account.objects.get(id=request.data["customer_comment"])
        # job_delivery_datetime = parse_datetime(request.data["job_delivery_datetime"])
        # job_pickup_datetime = parse_datetime(request.data["job_pickup_datetime"])
        new_data = {
            **request.data,
            # **{
            #   "customer_username": account.name,
            #   "customer_phone": account.phone or "1234567890",
            #   "customer_address": account.shipping_street + ", " + account.shipping_city + ", " + account.shipping_state,
            #   "latitude": str(account.shipping_latitude),
            #   "longitude": str(account.shipping_longitude),
            #   # "job_pickup_datetime": job_pickup_datetime.strftime("%Y-%m-%d") + " " + str(request.data["time_start"]).zfill(2) + ":00:00",
            #   # "job_delivery_datetime": job_delivery_datetime.strftime("%Y-%m-%d") + " " + str(request.data["time_end"]).zfill(2) + ":00:00",
            #    "job_pickup_datetime": job_pickup_datetime.strftime("%Y-%m-%d") + " " + str(request.data["time_start"]).zfill(2) + ":00:00",
            #   "job_delivery_datetime": job_delivery_datetime.strftime("%Y-%m-%d") + " " + str(request.data["time_end"]).zfill(2) + ":00:00",
            #   "has_pickup": "0",
            #   "has_delivery": "0",
            #   "layout_type": "1",
            #   "tracking_link": 1,
            #   "auto_assignment": "0",
            #   "notify": 1,
            #   "tags":"",
            #   "geofence":0,
            # }
        }
        return post("create_task", new_data)

    def put(self, request, pk=None, *args, **kwargs):
        player_object = self.get_object(pk or request.query_params.get("id"))
        return put("edit_task", request.data)

    def delete(self, request, pk=None, *args, **kwargs):
        return delete("delete_task", {"job_id": pk or request.query_params.get("id")})


class AgentView(APIView):
    def get(self, request, pk=None, *args, **kwargs):
        if pk or request.query_params.get("id"):
            return post(
                "view_fleet_profile", {"fleet_id": pk or request.query_params.get("id")}
            )
        else:
            response = get("get_all_fleets", {})
            new_list = []
            for data in response.data["data"]:
                new_list.append({**data, **{"team_id": 0, "first_name": ""}})
            response.data["data"] = new_list
            return response

    def post(self, request, *args, **kwargs):
        return post("add_agent", request.data)

    def put(self, request, pk=None, *args, **kwargs):
        player_object = self.get_object(pk or request.query_params.get("id"))
        return put("edit_agent", request.data)

    def delete(self, request, pk=None, *args, **kwargs):
        return delete(
            "delete_fleet_account", {"team_id": pk or request.query_params.get("id")}
        )


class TeamView(APIView):
    def get(self, request, pk=None, *args, **kwargs):
        if pk or request.query_params.get("id"):
            return post("view_teams", {"team_id": pk or request.query_params.get("id")})
        else:
            return get("view_all_team_only", {})

    def post(self, request, *args, **kwargs):
        return post("create_team", request.data)

    def put(self, request, pk=None, *args, **kwargs):
        player_object = self.get_object(pk or request.query_params.get("id"))
        return put("update_team", request.data)

    def delete(self, request, pk=None, *args, **kwargs):
        return delete("delete_team", {"team_id": pk or request.query_params.get("id")})


class ManagerView(APIView):
    def get(self, request, pk=None, *args, **kwargs):
        return get("view_all_manager")

    def post(self, request, *args, **kwargs):
        return post("add_manager", request.data)

    def delete(self, request, pk=None, *args, **kwargs):
        return delete(
            "delete_manager", {"dispatcher_id": pk or request.query_params.get("id")}
        )


class CustomerView(APIView):
    def get(self, request, pk=None, *args, **kwargs):
        if pk or request.query_params.get("id"):
            return post(
                "view_customer_profile",
                {"customer_id": pk or request.query_params.get("id")},
            )
        else:
            return get("get_all_customers", {})

    def post(self, request, *args, **kwargs):
        return post(
            "customer/add",
            {
                "user_type": 0,
                "name": request.data["customer_email"],
                "email": request.data["customer_email"],
                "phone": randint(1000000000, 9999999999),
            },
        )

    def put(self, request, pk=None, *args, **kwargs):
        player_object = self.get_object(pk or request.query_params.get("id"))
        return put("customer/edit", request.data)

    def delete(self, request, pk=None, *args, **kwargs):
        return delete(
            "delete_customer", {"customer_id": pk or request.query_params.get("id")}
        )


class MerchantView(APIView):
    def post(self, request, *args, **kwargs):
        return post("merchant/sign_up", request.data)

    def put(self, request, pk=None, *args, **kwargs):
        player_object = self.get_object(pk or request.query_params.get("id"))
        return put("merchant/edit_merchant", request.data)

    def delete(self, request, pk=None, *args, **kwargs):
        return delete(
            "merchant/delete", {"merchant_id": pk or request.query_params.get("id")}
        )


class MissionView(APIView):
    def get(self, request, pk=None, *args, **kwargs):
        return get("get_mission_list")

    def post(self, request, *args, **kwargs):
        return post("create_mission_task", request.data)

    def delete(self, request, pk=None, *args, **kwargs):
        return delete(
            "delete_mission", {"mission_id": pk or request.query_params.get("id")}
        )


class ConvertSFOrderToScrapTask(APIView):
    def get(self, request, pk=None, *args, **kwargs):
        order = Order.objects.get(order_number=pk)
        account = Account.objects.get(id=order.account_id)
        service_provider = Order.objects.get(id=order.service_provider)
        return post(
            "create_task",
            {
                "order_id": order.order_number,
                "customer_username": account.name,
                "customer_phone": account.phone or "1234567890",
                "customer_address": account.shipping_street
                + ", "
                + account.shipping_city
                + ", "
                + account.shipping_state,
                "latitude": str(account.shipping_latitude),
                "longitude": str(account.shipping_longitude),
                "job_pickup_datetime": order.start_date_time.strftime(
                    "%Y-%m-%d %H:%m:%s"
                ),  # add field to salesforce object
                "job_delivery_datetime": order.start_date_time.strftime(
                    "%Y-%m-%d %H:%m:%s"
                ),  # add field to salesforce object
                "has_pickup": "0",
                "has_delivery": "0",
                "layout_type": "1",
                "tracking_link": 1,
                "auto_assignment": "0",
                "timezone": "-420",
                "notify": 1,
                "tags": "",
                "geofence": 0,
                "team_id": service_provider.scrap_team_id,
                "fleet_id": service_provider.scrap_fleet_id,
            },
        )


# Stripe Views


@api_view(["GET"])
def stripe_customer_portal_url(request, user_address_id):
    user_address = UserAddress.objects.get(id=user_address_id)

    billing_portal_session = stripe.billing_portal.Session.create(
        configuration=(
            settings.STRIPE_PAYMENT_METHOD_CUSTOMER_PORTAL_CONFIG
            if request.GET.get("only_payments", False) == "true"
            else settings.STRIPE_FULL_CUSTOMER_PORTAL_CONFIG
        ),
        customer=user_address.stripe_customer_id,
    )

    return Response({"url": billing_portal_session.url})


class StripePaymentMethods(APIView):
    def get(self, request, format=None):
        stripe_customer_id = self.request.query_params.get("id")
        print(stripe_customer_id)
        payment_methods = stripe.Customer.list_payment_methods(
            stripe_customer_id,
            type="card",
        )
        return Response(payment_methods)


class StripeSetupIntents(APIView):
    def get(self, request, format=None):
        stripe_customer_id = self.request.query_params.get("id")

        # Create Setup Intent.
        setup_intent = stripe.SetupIntent.create(
            customer=stripe_customer_id,
            payment_method_types=["card"],
            usage="off_session",
        )

        # Create ephemeral key and add to reponse.
        ephemeralKey = stripe.EphemeralKey.create(
            customer=stripe_customer_id,
            stripe_version="2020-08-27",
        )
        setup_intent["ephemeral_key"] = ephemeralKey.secret
        return Response(setup_intent)


class StripePaymentIntents(APIView):
    def get(self, request, format=None):
        stripe_customer_id = self.request.query_params.get("customer_id")
        amount = self.request.query_params.get("amount")

        # Create Setup Intent.
        payment_intent = stripe.PaymentIntent.create(
            customer=stripe_customer_id,
            payment_method_types=["card"],
            amount=amount,
            currency="usd",
        )

        # Create ephemeral key and add to reponse.
        ephemeralKey = stripe.EphemeralKey.create(
            customer=stripe_customer_id,
            stripe_version="2020-08-27",
        )
        payment_intent["ephemeral_key"] = ephemeralKey.secret
        return Response(payment_intent)


class StripeCreateCheckoutSession(APIView):
    def get(self, request, format=None):
        customer_id = self.request.query_params.get("customer_id")
        price_id = self.request.query_params.get("price_id")
        mode = self.request.query_params.get("mode")

        session = stripe.checkout.Session.create(
            customer=customer_id,
            success_url="https://success.com",
            cancel_url="https://cancel.com",
            line_items=[
                {
                    "price": price_id,
                    "quantity": 1,
                },
            ],
            mode=mode,
        )
        return Response(session)


class StripeConnectPayoutForService(APIView):
    # Payout Accepted Vendor for Service Request.
    def get(self, request, pk, format=None):
        service_request = ServiceRequest.objects.get(pk=pk)

        # Get accpeted quote (will error if more than 1 accepted).
        accepted_quote = service_request.quotes.get(accepted=True)

        # Calculate the total amount_received for this service request.
        payment_intents = stripe.PaymentIntent.search(
            query='metadata["service_request_id"]:"' + str(service_request.id) + '"'
        )
        total_received = sum(
            payment_intent.amount_received for payment_intent in payment_intents
        )

        # Calculate the total amount payed out to the vendor.
        transfers = stripe.Transfer.list(transfer_group=str(service_request.id))
        total_transferred = sum(transfer.amount for transfer in transfers)

        # Calculate Hohm fee.
        customer_fee_ratio = service_request.platform_fee / 100
        vendor_fee_ratio = accepted_quote.platform_fee / 100

        customer_fee_dollar = total_received * customer_fee_ratio
        vendor_fee_dollar = (total_received - customer_fee_dollar) * vendor_fee_ratio
        total_platform_fee_dollar = customer_fee_dollar + vendor_fee_dollar

        # Transfer remaining vendor-payout (considering what has already been transffered).
        total_payout = total_received - total_platform_fee_dollar
        remaining_transfer_amount = total_payout - total_transferred
        if round(remaining_transfer_amount) > 1:
            transfer = stripe.Transfer.create(
                amount=round(remaining_transfer_amount),
                currency="usd",
                destination=accepted_quote.vendor.connect_express_account_id,
                transfer_group=service_request.id,
            )
            return Response(transfer)
        else:
            return Response()


# Stripe Dashboarding (GET only endpoints)


class StripeConnectAccount(APIView):
    def get(self, request, format=None):
        has_more = True
        starting_after = None
        data = []
        while has_more:
            accounts = stripe.Account.list(limit=100, starting_after=starting_after)
            data = data + accounts["data"]
            has_more = accounts["has_more"]
            starting_after = data[-1]["id"]
        return Response(data)


class StripeConnectTransfer(APIView):
    def get(self, request, format=None):
        has_more = True
        starting_after = None
        data = []
        while has_more:
            transfers = stripe.Transfer.list(limit=100, starting_after=starting_after)
            data = data + transfers["data"]
            has_more = transfers["has_more"]
            starting_after = data[-1]["id"]
        return Response(data)


class StripeBillingInvoice(APIView):
    def get(self, request, format=None):
        has_more = True
        starting_after = None
        data = []
        while has_more:
            invoices = stripe.Invoice.list(limit=100, starting_after=starting_after)
            data = data + invoices["data"]
            has_more = invoices["has_more"]
            starting_after = data[-1]["id"]
        return Response(data)


class StripeBillingSubscription(APIView):
    def get(self, request, format=None):
        has_more = True
        starting_after = None
        data = []
        while has_more:
            subscriptions = stripe.Subscription.list(
                limit=100, starting_after=starting_after
            )
            data = data + subscriptions["data"]
            has_more = subscriptions["has_more"]
            starting_after = data[-1]["id"]
        return Response(data)


class StripeCorePaymentIntents(APIView):
    def get(self, request, format=None):
        has_more = True
        starting_after = None
        data = []
        while has_more:
            payment_intents = stripe.PaymentIntent.list(
                limit=100, starting_after=starting_after
            )
            data = data + payment_intents["data"]
            has_more = payment_intents["has_more"]
            starting_after = data[-1]["id"]
        return Response(data)


class StripeCoreBalance(APIView):
    def get(self, request, format=None):
        balance = stripe.Balance.retrieve()
        return Response(balance)


class StripeCoreBalanceTransactions(APIView):
    def get(self, request, format=None):
        has_more = True
        starting_after = None
        data = []
        while has_more:
            payment_intents = stripe.BalanceTransaction.list(
                limit=100, starting_after=starting_after
            )
            data = data + payment_intents["data"]
            has_more = payment_intents["has_more"]
            starting_after = data[-1]["id"]
        return Response(data)


class StripeBillingInvoiceItems(APIView):
    def get(self, request, format=None):
        has_more = True
        starting_after = None
        data = []
        while has_more:
            invoice_items = stripe.InvoiceItem.list(
                limit=100, starting_after=starting_after
            )
            data = data + invoice_items["data"]
            has_more = invoice_items["has_more"]
            starting_after = data[-1]["id"]
        return Response(data)


# Denver Waste Compliance Report.
@api_view(["POST"])
def denver_compliance_report(request):
    try:
        user_address_id = request.data["user_address"]
        send_denver_compliance_report(user_address_id, request.user.id)
    except Exception as error:
        print("An exception occurred: {}".format(error.text))
        logger.error(f"denver_compliance_report: [{error}]", exc_info=error)

    return Response("Success", status=200)


# Feature-based views.
@api_view(["GET"])
def get_user_group_credit_status(request):
    user_group = request.user.user_group

    # Compute credit status.
    if user_group and user_group.credit_status:
        return Response(user_group.credit_status, status=200)
    else:
        return Response("No credit status found.", status=200)


@api_view(["POST"])
def submit_order(request):
    order = Order.objects.get(pk=request.data["order_id"])
    order.submitted_on = datetime.datetime.now()
    order.save()

    return Response("Success", status=200)


@api_view(["GET"])
@authentication_classes([])
@permission_classes([])
def order_status_view(request, order_id):
    key = request.query_params.get("key", "")
    try:
        params = decrypt_string(key)
    except Exception as e:
        params = ""
        logger.error(f"order_status_view: [{e}]", exc_info=e)
    if str(params) == str(order_id):
        order = Order.objects.get(id=order_id)
        accept_url = f"/api/order/{order_id}/accept/?key={key}"
        # deny_url = f"/api/order/{order_id}/deny/?key={key}"
        deny_url = reverse("supplier_bookings")
        payload = {"order": order, "accept_url": accept_url, "deny_url": deny_url}
        return render(request, "notifications/emails/supplier_email.min.html", payload)
    else:
        return render(
            request,
            "notifications/emails/failover_email_us.html",
            {"subject": f"Supplier%20Approved%20%5B{order_id}%5D"},
        )


@api_view(["GET", "POST"])
@authentication_classes([])
@permission_classes([])
def update_order_status(request, order_id, accept=True):
    key = request.query_params.get("key", "")
    try:
        params = decrypt_string(key)
        if str(params) == str(order_id):
            order = Order.objects.get(id=order_id)
            if order.status == Order.Status.PENDING:
                if accept:
                    order.status = Order.Status.SCHEDULED
                    order.save()
                else:
                    # Send internal email to notify of denial.
                    internal_email.supplier_denied_order(order)
        else:
            raise ValueError("Invalid Token")
    except Exception as e:
        logger.error(f"update_order_status: [{e}]", exc_info=e)
        return render(
            request,
            "notifications/emails/failover_email_us.html",
            {"subject": f"Supplier%20Approved%20%5B{order_id}%5D"},
        )
    if request.method == "POST":
        # This is an HTMX request, so respond with html snippet
        return render(
            request,
            "supplier_dashboard/snippets/order_status.html",
            {"order": order},
        )
    else:
        # This is a GET request, so render a full success page.
        return render(
            request,
            "notifications/emails/supplier_order_updated.html",
            {"order_id": order_id},
        )


@csrf_exempt
@api_view(["GET"])
def create_products_for_main_product(request, main_product_id):
    main_product = MainProduct.objects.get(id=main_product_id)

    # Create the MainProduct's Products.
    Product.create_products_for_main_product(main_product)

    messages.success(
        request,
        "Successfully created products for main product: {}".format(main_product.name),
    )

    return redirect(
        "admin:api_mainproduct_change",
        main_product_id,
    )


def test3(request):
    # Move the "rate" field to "flat_rate_price" for all OrderGroupServices.
    order_group_services = OrderGroupService.objects.all()

    order_group_service: OrderGroupService
    for order_group_service in order_group_services:
        print("=================")
        print(order_group_service.id)
        if (
            order_group_service.flat_rate_price is None
            and order_group_service.price_per_mile is None
        ):
            try:
                print("Updating order_group_service: {}".format(order_group_service.id))
                order_group_service.flat_rate_price = order_group_service.rate
                order_group_service.save()
                print(
                    "Updated/saved order_group_service: {}".format(
                        order_group_service.id
                    )
                )
            except Exception as error:
                print("An exception occurred: {}".format(error))

    # For all OrderGroupMaterials, populate the OrderGroupMaterialWasteTypes.
    order_group_materials = OrderGroupMaterial.objects.all()

    order_group_material: OrderGroupMaterial
    for order_group_material in order_group_materials:
        print("=================")
        print(order_group_material.id)
        # Get the SellerProductSellerLocation.
        seller_product_seller_location = (
            order_group_material.order_group.seller_product_seller_location
        )

        print(
            "SellerProductSellerLocation: {}".format(seller_product_seller_location.id)
        )

        # Get the SellerProductSellerLocationMaterial.
        seller_product_seller_location_material = (
            seller_product_seller_location.material
            if hasattr(seller_product_seller_location, "material")
            else None
        )

        print(
            "SellerProductSellerLocationMaterial: {}".format(
                seller_product_seller_location_material
            )
        )

        # For each SellerProductSellerLocationMaterialWasteType,
        # create an OrderGroupMaterialWasteType.
        if seller_product_seller_location_material:
            print("Creating OrderGroupMaterialWasteTypes.")
            for (
                material_waste_type
            ) in seller_product_seller_location_material.waste_types.all():
                print(
                    f"Creating OrderGroupMaterialWasteType for {material_waste_type.id}"
                )
                # Only create if a OrderGroupMaterialWasteType does not already exist
                # for this OrderGroupMaterial and MainProductWasteType.
                if not OrderGroupMaterialWasteType.objects.filter(
                    order_group_material=order_group_material,
                    main_product_waste_type=material_waste_type.main_product_waste_type,
                ).exists():
                    OrderGroupMaterialWasteType.objects.create(
                        order_group_material=order_group_material,
                        main_product_waste_type=material_waste_type.main_product_waste_type,
                        price_per_ton=material_waste_type.price_per_ton,
                        tonnage_included=material_waste_type.tonnage_included,
                    )
                    print(
                        f"Created new OrderGroupMaterialWasteType for {material_waste_type.id}"
                    )
        else:
            print("No SellerProductSellerLocationMaterial found.")

    return HttpResponse(status=200)


def test2(request):
    # Get all Stripe invoices that are "open".
    has_more = True
    starting_after = None
    next_page = None
    data = []
    while has_more:
        if next_page:
            invoices = stripe.Invoice.search(
                query='status:"open"', limit=100, page=next_page
            )
        else:
            invoices = stripe.Invoice.search(query='status:"open"', limit=100)

        data = data + invoices["data"]
        has_more = invoices["has_more"]
        next_page = invoices["next_page"]
    print(len(data))

    print(data)

    for invoice in data:
        if (
            not "user_group_id" in invoice["metadata"]
            and UserGroupBilling.objects.filter(
                email=invoice["customer_email"]
            ).exists()
        ):
            print(
                invoice["id"],
                " | ",
                invoice["customer_email"] + " | ",
                UserGroupBilling.objects.filter(email=invoice["customer_email"])
                .first()
                .email,
            )

        # if (
        #     not "user_group_id" in invoice["metadata"]
        #     and UserAddress.objects.filter(
        #         stripe_customer_id=invoice["customer"]
        #     ).exists()
        # ):
        #     print(invoice["id"])
        #     user_address = UserAddress.objects.filter(
        #         stripe_customer_id=invoice["customer"]
        #     ).first()
        #     if user_address.user_group:
        #         stripe.Invoice.modify(
        #             invoice["id"],
        #             metadata={
        #                 "user_group_id": user_address.user_group.id,
        #                 "user_address_id": user_address.id,
        #             },
        #         )

    # # Finalize all invoices.
    # for invoice_id in data:
    #     try:
    #         print("Finalizing invoice: {}".format(invoice_id))
    #         stripe.Invoice.send_invoice(
    #             invoice_id,
    #         )
    #         print("Finalized invoice: {}".format(invoice_id))
    #     except Exception as error:
    #         print("An exception occurred: {}".format(str(error)))
    #     print("------------------------------------")
    # return
    # # Get all OrderLineItems that are not equal to "BYPASS".
    # order_line_items = OrderLineItem.objects.filter(
    #     stripe_invoice_line_item_id__isnull=False
    # ).exclude(stripe_invoice_line_item_id="BYPASS")

    # for order_line_item in order_line_items:
    #     order_line_item.stripe_invoice_line_item_id = None
    #     order_line_item.save()
    #     print(
    #         order_line_item.order.id,
    #         " | ",
    #         order_line_item.id,
    #         " | ",
    #         order_line_item.stripe_invoice_line_item_id,
    # )

    # Get all order line items.
    order_line_items = OrderLineItem.objects.filter(
        stripe_invoice_line_item_id__isnull=False,
        order__end_date__lte=datetime.datetime(2023, 12, 31),
    ).exclude(stripe_invoice_line_item_id="BYPASS")

    # Get all Invoice Items from Stripe.
    print("Getting all invoice items from Stripe.")
    has_more = True
    starting_after = None
    data = []
    while has_more:
        invoice_items = stripe.InvoiceItem.list(
            limit=100, starting_after=starting_after
        )
        data = data + invoice_items["data"]
        has_more = invoice_items["has_more"]
        starting_after = data[-1]["id"]
    invoice_items = data

    # Get all invoice items created on or after 12/31/2023.
    print("Getting all invoice items created on or after 12/31/2023.")
    # invoice_items = [
    #     invoice_item
    #     for invoice_item in invoice_items
    #     if datetime.datetime.fromtimestamp(invoice_item["date"])
    #     >= datetime.datetime(2023, 12, 31)
    # ]
    print(len(order_line_items))
    print(len(invoice_items))

    # Get all invoice ids for all OrderLineItems.
    invoice_ids = []
    for order_line_item in order_line_items:
        invoice_line_items = [
            invoice_item
            for invoice_item in invoice_items
            if "order_line_item_id" in invoice_item["metadata"]
            and invoice_item["metadata"]["order_line_item_id"]
            == str(order_line_item.id)
        ]

        if len(invoice_line_items) != 1:
            invoice_line_items_to_delete = [
                invoice_item
                for invoice_item in invoice_line_items
                if invoice_item["id"] != order_line_item.stripe_invoice_line_item_id
            ]
            for invoice_line_item_to_delete in invoice_line_items_to_delete:
                if (
                    invoice_line_item_to_delete["id"]
                    != order_line_item.stripe_invoice_line_item_id
                ):
                    # stripe.InvoiceItem.delete(invoice_line_item_to_delete["id"])
                    print(
                        order_line_item.id,
                        " | ",
                        order_line_item.stripe_invoice_line_item_id,
                        " | ",
                        [
                            invoice_line_item["id"]
                            for invoice_line_item in invoice_line_items
                        ],
                        " | ",
                        invoice_line_item_to_delete["id"],
                        " | ",
                        len(invoice_line_items),
                    )
        # invoice_item = next(
        #     (
        #         x
        #         for x in invoice_items
        #         if x["id"] == order_line_item.stripe_invoice_line_item_id
        #     ),
        #     None,
        # )

    #     # if invoice_item:
    #     #     invoice_ids.append(invoice_item.invoice)
    #     #     print(
    #     #         order_line_item.order.id,
    #     #         " | ",
    #     #         order_line_item.id,
    #     #         " | ",
    #     #         invoice_item.invoice,
    #     #     )

    # # Get all invoice items that are associated to an invoice.
    # invoice_items_with_invoice = []
    # invoice_ids = [invoice.id for invoice in invoices]
    # print(invoice_ids)
    # for invoice_item in invoice_items:
    #     # Print the index of the invoice item.
    #     # print()
    #     if invoice_item["invoice"] in invoice_ids:
    #         invoice_items_with_invoice.append(invoice_item)

    # print(invoice_items_with_invoice)<|MERGE_RESOLUTION|>--- conflicted
+++ resolved
@@ -405,15 +405,11 @@
     serializer_class = MainProductSerializer
     filterset_fields = ["id", "main_product_category__id"]
 
-<<<<<<< HEAD
     def get_queryset(self):
         return self.queryset.prefetch_related(
             "add_ons",
             "add_ons__choices",
         )
-
-=======
->>>>>>> 6ab6f7ec
 
 @authentication_classes([])
 @permission_classes([])
