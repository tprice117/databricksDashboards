--- conflicted
+++ resolved
@@ -508,7 +508,6 @@
 
 
 class MainProductCategoryInfoSerializer(serializers.ModelSerializer):
-<<<<<<< HEAD
     id = serializers.CharField(required=False, allow_null=True)
 
     class Meta:
@@ -518,17 +517,6 @@
 
 class MainProductCategorySlimSerializer(serializers.ModelSerializer):
     id = serializers.CharField(required=False, allow_null=True)
-=======
-    id = serializers.CharField(required=False, allow_null=True)
-
-    class Meta:
-        model = MainProductCategoryInfo
-        fields = "__all__"
-
-
-class MainProductCategorySlimSerializer(serializers.ModelSerializer):
-    id = serializers.CharField(required=False, allow_null=True)
->>>>>>> ba5362d8
     main_product_category_infos = MainProductCategoryInfoSerializer(
         many=True, read_only=True
     )
