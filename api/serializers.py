from django.conf import settings
from rest_framework import serializers
from .models import *
import stripe

stripe.api_key = settings.STRIPE_SECRET_KEY

class SellerSerializer(serializers.ModelSerializer):
    id = serializers.CharField(required=False)
    has_listings = serializers.SerializerMethodField(read_only=True)

    class Meta:
        model = Seller
        fields = "__all__"
    
    def get_has_listings(self, obj):
       return obj.seller_products.count() > 0
    
class SellerLocationSerializer(serializers.ModelSerializer):
    id = serializers.CharField(required=False)
    class Meta:
        model = SellerLocation
        fields = "__all__"

class UserAddressSerializer(serializers.ModelSerializer):
    id = serializers.CharField(required=False)
    class Meta:
        model = UserAddress
        fields = "__all__"
        validators = []
    
class UserSerializer(serializers.ModelSerializer):
    id = serializers.CharField(required=False)
    class Meta:
        model = User
        fields = "__all__"
        validators = []

class UserUserAddressSerializer(serializers.ModelSerializer):
    id = serializers.CharField(required=False)
    class Meta:
        model = UserUserAddress
        fields = "__all__"

class UserSellerReviewSerializer(serializers.ModelSerializer):
    id = serializers.CharField(required=False)
    class Meta:
        model = UserSellerReview
        fields = "__all__"
        
class AddOnChoiceSerializer(serializers.ModelSerializer):
    id = serializers.CharField(required=False)
    class Meta:
        model = AddOnChoice
        fields = "__all__"
        
class AddOnSerializer(serializers.ModelSerializer):
    id = serializers.CharField(required=False)
    class Meta:
        model = AddOn
        fields = "__all__"
        
class MainProductAddOnSerializer(serializers.ModelSerializer):
    id = serializers.CharField(required=False)
    class Meta:
        model = MainProductAddOn
        fields = "__all__"

class MainProductCategoryInfoSerializer(serializers.ModelSerializer):
    id = serializers.CharField(required=False)
    class Meta:
        model = MainProductCategoryInfo
        fields = "__all__"

class MainProductCategorySerializer(serializers.ModelSerializer):
    id = serializers.CharField(required=False)
    class Meta:
        model = MainProductCategory
        fields = "__all__"

class MainProductInfoSerializer(serializers.ModelSerializer):
    id = serializers.CharField(required=False)
    class Meta:
        model = MainProductInfo
        fields = "__all__"

class MainProductSerializer(serializers.ModelSerializer):
    id = serializers.CharField(required=False)
    class Meta:
        model = MainProduct
        fields = "__all__"

class MainProductWasteTypeSerializer(serializers.ModelSerializer):
    id = serializers.CharField(required=False)
    class Meta:
        model = MainProductWasteType
        fields = "__all__"

class OrderDetailsSerializer(serializers.ModelSerializer):
    id = serializers.CharField(required=False)
    status = serializers.SerializerMethodField(read_only=True)
    
    class Meta:
        model = OrderDetails
        fields = "__all__"

    def get_status(self, obj):
        return stripe.Invoice.retrieve(
            obj.stripe_invoice_id,
<<<<<<< HEAD
        ).status if obj.stripe_invoice_id else None
=======
        ).status if obj.stripe_invoice_id and obj.sstripe_invoice_id != "" else None
>>>>>>> 17a51a42

class OrderDetailsLineItemSerializer(serializers.ModelSerializer):
    id = serializers.CharField(required=False)
    class Meta:
        model = OrderDetailsLineItem
        fields = "__all__"

class SubscriptionSerializer(serializers.ModelSerializer):
    id = serializers.CharField(required=False)
    order_number = serializers.CharField(required=False)
    class Meta:
        model = Subscription
        fields = "__all__"

class OrderSerializer(serializers.ModelSerializer):
    id = serializers.CharField(required=False)
    order_number = serializers.CharField(required=False)
    class Meta:
        model = Order
        fields = "__all__"

class ProductAddOnChoiceSerializer(serializers.ModelSerializer):
    id = serializers.CharField(required=False)
    class Meta:
        model = ProductAddOnChoice
        fields = "__all__"

class ProductSerializer(serializers.ModelSerializer):
    id = serializers.CharField(required=False)
    class Meta:
        model = Product
        fields = "__all__"
        
class SellerProductSerializer(serializers.ModelSerializer):
    id = serializers.CharField(required=False)
    class Meta:
        model = SellerProduct
        fields = "__all__"

class SellerProductSellerLocationSerializer(serializers.ModelSerializer):
    id = serializers.CharField(required=False)
    available_quantity = serializers.SerializerMethodField(read_only=True)
    class Meta:
        model = SellerProductSellerLocation
        fields = "__all__"
    
    def get_available_quantity(self, obj):
        #order_detail_count = OrderDetails.objects.filter(
        #seller_product_seller_location=obj.id,
        #invoice_status__in=["Paid", "Open"] TODO: need to grab these statuses from the Stripe API
        #).count()
        return 0
        #obj.total_inventory - order_detail_count

class WasteTypeSerializer(serializers.ModelSerializer):
    id = serializers.CharField(required=False)
    class Meta:
        model = WasteType
        fields = "__all__"














<|MERGE_RESOLUTION|>--- conflicted
+++ resolved
@@ -107,11 +107,7 @@
     def get_status(self, obj):
         return stripe.Invoice.retrieve(
             obj.stripe_invoice_id,
-<<<<<<< HEAD
-        ).status if obj.stripe_invoice_id else None
-=======
         ).status if obj.stripe_invoice_id and obj.sstripe_invoice_id != "" else None
->>>>>>> 17a51a42
 
 class OrderDetailsLineItemSerializer(serializers.ModelSerializer):
     id = serializers.CharField(required=False)
