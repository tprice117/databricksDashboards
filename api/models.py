--- conflicted
+++ resolved
@@ -185,14 +185,8 @@
 class Order(BaseModel):
     order_number = models.CharField(max_length=255, blank=True, null=True)   
     def __str__(self):
-<<<<<<< HEAD
-        #return self.seller.name + ' - ' + self.product.main_product.name # -----REMOVED BECAUSE SELLER HAS NO LINK TO ORDER AND RETURNS ERROR ON API
-        return self.order_number
-    
-=======
         return str(self.id)
 
->>>>>>> 17a51a42
 class OrderDetails(BaseModel):
     user_address = models.ForeignKey(UserAddress, models.DO_NOTHING, blank=True, null=True)
     stripe_invoice_id = models.CharField(max_length=255, blank=True, null=True)
