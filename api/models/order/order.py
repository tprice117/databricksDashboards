--- conflicted
+++ resolved
@@ -328,13 +328,9 @@
         if self.order_group.project_id:
             description2 = f"{description2} ({self.order_group.project_id})"
         elif self.order_group.user_address.project_id:
-<<<<<<< HEAD
-            description2 = f"{description2} ({self.order_group.project_id})"
-=======
             description2 = (
                 f"{description2} ({self.order_group.user_address.project_id})"
             )
->>>>>>> 7685d9c6
         description = f"{description} | {str(self.id)[:5]}"
         description2 = f"{description2} | {str(self.id)[:5]}"
         return description, description2
