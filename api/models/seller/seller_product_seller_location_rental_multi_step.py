--- conflicted
+++ resolved
@@ -43,7 +43,6 @@
     )
 
     def _is_complete(self):
-<<<<<<< HEAD
         return (
             self.hour is not None
             or self.day is not None
@@ -56,9 +55,6 @@
     # as the default Django boolean icons.
     _is_complete.boolean = True
     is_complete = property(_is_complete)
-=======
-        return self.hour or self.day or self.week or self.two_weeks or self.month
->>>>>>> 4459ce9b
 
     # This is a workaround to make the is_complete property to display in the admin
     # as the default Django boolean icons.
