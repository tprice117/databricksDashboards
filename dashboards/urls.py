from django.urls import path

from . import views
from .views_new.sales_leaderboard import sales_leaderboard, user_sales_detail

urlpatterns = [
    path("index/", views.index, name="index"),
    path("sales-dashboard/", views.sales_dashboard, name="sales_dashboard"),
    path(
        "",
        views.command_center,
        name="command_center",
    ),
    path(
        "sales-leaderboard/",
        sales_leaderboard,
        name="sales_leaderboard",
    ),
    path(
        "payout-reconciliation/",
        views.payout_reconciliation,
        name="payout_reconciliation",
    ),
<<<<<<< HEAD
=======
    path(
        "user-sales-detail/<uuid:user_id>/",
        user_sales_detail,
        name="user_sales_detail",
    ),
>>>>>>> 1a3b7d87
]<|MERGE_RESOLUTION|>--- conflicted
+++ resolved
@@ -21,12 +21,9 @@
         views.payout_reconciliation,
         name="payout_reconciliation",
     ),
-<<<<<<< HEAD
-=======
     path(
         "user-sales-detail/<uuid:user_id>/",
         user_sales_detail,
         name="user_sales_detail",
     ),
->>>>>>> 1a3b7d87
 ]