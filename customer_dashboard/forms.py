--- conflicted
+++ resolved
@@ -3,10 +3,6 @@
 from django import forms
 from django.core.exceptions import ValidationError
 
-<<<<<<< HEAD
-from api.models import Branding, UserAddress, UserAddressType, UserGroup, UserGroupLegal
-from api.models.order.order_group import OrderGroup
-=======
 from api.models import (
     Branding,
     UserAddress,
@@ -18,7 +14,6 @@
     OrderReview,
 )
 from common.forms import HiddenDeleteFormSet
->>>>>>> 434791b4
 from common.models.choices.user_type import UserType
 
 
@@ -712,24 +707,8 @@
             # "secondary": forms.TextInput(attrs={"type": "color", "id": "secondary_color"}),
         }
 
-<<<<<<< HEAD
-
-class BaseBrandingFormSet(forms.BaseInlineFormSet):
-    """Using this formset to hide the delete field in the formset"""
-
-    def add_fields(self, form, index):
-        super().add_fields(form, index)
-        if "DELETE" in form.fields:
-            form.fields["DELETE"].widget = forms.HiddenInput()
-
-
-# Using Formset to take advantage of inlineformset_factory, allowing to set UserGroup as instance
-BrandingFormSet = forms.inlineformset_factory(
-    UserGroup, Branding, form=BrandingForm, formset=BaseBrandingFormSet, extra=1
-=======
 
 # Using Formset to take advantage of inlineformset_factory, allowing to set UserGroup as instance
 BrandingFormSet = forms.inlineformset_factory(
     UserGroup, Branding, form=BrandingForm, formset=HiddenDeleteFormSet, extra=1
->>>>>>> 434791b4
 )