--- conflicted
+++ resolved
@@ -72,11 +72,7 @@
             "last_name": forms.TextInput(attrs={"class": "form-control"}),
             "apollo_id": forms.TextInput(attrs={"class": "form-control"}),
             "phone": forms.TextInput(attrs={"class": "form-control"}),
-<<<<<<< HEAD
-            "email": forms.TextInput(attrs={"class": "form-control", "disabled": True}),
-=======
             "email": forms.TextInput(attrs={"class": "form-control"}),
->>>>>>> c250ec9e
             "source": forms.Select(attrs={"class": "form-select"}),
             "type": forms.Select(attrs={"class": "form-select"}),
             "photo": forms.ClearableFileInput(attrs={"class": "form-control-file"}),
@@ -86,11 +82,8 @@
         user = kwargs.get("instance", None)
         super(UserForm, self).__init__(*args, **kwargs)
         self.fields["photo"].label = "Profile Picture"
-<<<<<<< HEAD
-=======
         self.fields["email"].disabled = True
-
->>>>>>> c250ec9e
+        
         if user and user.is_staff:
             self.fields["source"].required = False
             self.fields["source"].widget = forms.HiddenInput()
