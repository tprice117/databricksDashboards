--- conflicted
+++ resolved
@@ -1,7 +1,6 @@
 {% load static %}
 {% load tz %}
 {% load humanize %}
-<<<<<<< HEAD
 {% block stylesheet %}
   <style>
     .subtitle {
@@ -65,6 +64,7 @@
     }
   </style>
 {% endblock %}
+{% with order=item.order %}
 <div class="row cart-item mb-2">
     <div class="col">
         <div class="card" style="background: var(--bs-card-cap-bg);">
@@ -157,105 +157,11 @@
                                                                 </div>
                                                             </form>
                                                         </div>
-=======
-{% with order=item.order %}
-    <div class="row cart-item mb-2">
-        <div class="col">
-            <div class="card {% if order.order_group.parent_booking or order.order_group.related_bookings.exists %}border-primary rounded{% endif %}" style="background: var(--bs-card-cap-bg);">
-                <div class="card-body">
-                    <div class="row">
-                        <div class="col">
-                            <div class="row cart-body">
-                                <div class="col-auto">
-                                    {% with main_product=item.main_product %}
-                                    <img class="img-thumbnail img-fluid"
-                                        alt="Product image"
-                                        width="138"
-                                        height="95"
-                                        src="{% if main_product.image_del %}
-                                            {{ main_product.image_del }}
-                                        {% elif main_product.main_product_category.icon %}
-                                            {{ main_product.main_product_category.icon.url }}
-                                        {% else %}
-                                            {% static 'customer_dashboard/img/logo.png' %}
-                                        {% endif %}" />
-                                    {% endwith %}
-                                </div>
-                                <div class="col" id="details-{{loopcount}}">
-                                    <h3>{{ item.main_product.name }}</h3>
-                                    {% if order.order_group.end_date %}
-                                    <p class="mb-1">{{ order.order_group.start_date }} to {{ order.order_group.end_date }}&nbsp;</p>
-                                    {% else %}
-                                    {% if order.order_group.service_recurring_frequency %}
-                                    <p class="mb-1">Subscription starts on {{ order.order_group.start_date }} and recurring {{ order.order_group.service_recurring_frequency.name|lower }}&nbsp;</p>
-                                    {% else %}
-                                    <p class="mb-1">Subscription starts on {{ order.order_group.start_date }}&nbsp;</p>
-                                    {% endif %}
-                                    {% endif %}
-                                    <p class="mb-1">Service date: {{ order.end_date }}
-                                        {% if not form %}
-                                        <button class="btn btn-link edit-start-date ps-2 p-0" id="btn-{{loopcount}}" type="button" hx-post="{% url 'customer_cart_date_edit' order_id=order.id %}" hx-vals='{"loopcount": "{{loopcount}}"}' hx-target="closest .cart-item" hx-swap="outerHTML" hx-indicator="#htmx-indicator-edit-date-{{loopcount}}">
-                                            <i class="fas fa-edit" style="color: #007bff;" id="edit-start-date-icon-{{loopcount}}"></i>
-                                            <span class="htmx-indicator" id="htmx-indicator-edit-date-{{loopcount}}"><img class="svg-loader" src="{% static 'supplier_dashboard/svg-loaders/bars-blue.svg' %}" /></span>
-                                        </button>
-                                        {% endif %}
-                                    </p>
-                                    <div id="changeDateForm-{{loopcount}}">
-                                        {% if form %}
-                                        <div class="row">
-                                            <div class="col-auto">
-                                                <div class="card">
-                                                    <div class="card-body">
-                                                        <form hx-post="{% url 'customer_cart_date_edit' order_id=order.id %}" hx-vals='{"loopcount": "{{loopcount}}", "save": true}' hx-target="closest .cart-item" hx-swap="outerHTML" hx-indicator="#htmx-indicator-date-save-{{loopcount}}">
-                                                            {% csrf_token %}
-                                                            {% for field in form.visible_fields %}
-                                                            {% if field.widget_type == 'checkbox' %}
-                                                            <div class="mb-3 form-switch">
-                                                                {{ field }}
-                                                                <label for="{{ field.id_for_label }}" class="form-check-label">{{ field.label }}{{ field.label_suffix }}</label>
-                                                                {% if field.help_text %}
-                                                                <small id="{{ field.html_name }}Help" class="form-text text-muted">{{ field.help_text|safe }}</small>
-                                                                {% endif %}
-                                                                {% if field.errors %}
-                                                                <small class="text-danger">{{ field.errors }}</small>
-                                                                {% endif %}
-                                                            </div>
-                                                            {% else %}
-                                                            <div class="mb-3">
-                                                                <label for="{{ field.id_for_label }}" class="form-label">{{ field.label }}{{ field.label_suffix }}</label>
-                                                                {{ field }}
-                                                                {% if field.help_text %}
-                                                                <small id="{{ field.html_name }}Help" class="form-text text-muted">{{ field.help_text|safe }}</small>
-                                                                {% endif %}
-                                                                {% if field.errors %}
-                                                                <small class="text-danger">{{ field.errors }}</small>
-                                                                {% endif %}
-                                                                {% if field.name == 'street' %}
-                                                                <div class="form-text">
-                                                                    <a class="card-link" href="https://www.google.com/maps/place/{{ user_address.formatted_address|urlencode }}" target="_blank">{{ user_address.formatted_address }}</a>
-                                                                </div>
-                                                                {% endif %}
-                                                            </div>
-                                                            {% endif %}
-                                                            {% endfor %}
-                                                            <div class="d-flex flex-row-reverse">
-                                                                <button class="btn btn-primary" type="submit" name="save_start_button" style="margin-top: 12px;">
-                                                                    Save
-                                                                    <span class="htmx-indicator" id="htmx-indicator-date-save-{{loopcount}}"><img class="svg-loader" src="{% static 'supplier_dashboard/svg-loaders/bars-blue.svg' %}" /></span>
-                                                                </button>
-                                                                <button class="btn btn-secondary" type="button" name="cancel_start_button" style="margin-top: 12px; margin-right: 10px;" hx-post="{% url 'customer_cart_date_edit' order_id=order.id %}" hx-vals='{"loopcount": "{{loopcount}}", "cancel": true}' hx-vals='{"loopcount": "{{loopcount}}"}' hx-target="closest .cart-item" hx-swap="outerHTML" hx-indicator="#htmx-indicator-date-cancel-{{loopcount}}" hx-trigger="click">
-                                                                    Cancel
-                                                                    <span class="htmx-indicator" id="htmx-indicator-date-cancel-{{loopcount}}"><img class="svg-loader" src="{% static 'supplier_dashboard/svg-loaders/bars-blue.svg' %}" /></span>
-                                                                </button>
-                                                            </div>
-                                                        </form>
->>>>>>> c9e5b7ab
                                                     </div>
                                                 </div>
                                             </div>
                                             {% endif %}
                                         </div>
-<<<<<<< HEAD
                                         <p class="mb-1 order-descriptor">Order type: <span class="fw-light">{{ order.order_type }}</span></p>
                                         {% include 'customer_dashboard/snippets/cart_order_item_po.html' with order_group=order.order_group %}
                                         {% if request.user.is_staff %}
@@ -305,30 +211,11 @@
                                             </div>
                                         {% endif %}
                                         <div class="row">
-=======
-                                        {% endif %}
-                                    </div>
-                                    <p class="mb-1">Order type: {{ order.order_type }}</p>
-                                    {% include 'customer_dashboard/snippets/cart_order_item_po.html' with order_group=order.order_group %}
-                                    {% if request.user.is_staff %}
-                                        <p class="mb-1">Created by: {% if order.created_by %}{{ order.created_by.full_name }}{% else %}N/A{% endif%} on {{ order.created_on|timezone:"America/Chicago" }} (CT)</p>
-                                    {% endif %}
-                                </div>
-                                <div class="col-auto">
-                                    <p class="text-end mb-1">Subtotal: ${{ item.subtotal|floatformat:2|intcomma }}</p>
-                                    <p class="text-end mb-1">Estimated Taxes: ${{ item.tax|floatformat:2|intcomma }}</p>
-                                    <p class="text-end">Total: ${{ item.total|floatformat:2|intcomma }}</p>
-                                </div>
-                                <div class="col-auto">
-                                    <div class="row justify-content-center">
-                                        <div class="col-auto">
->>>>>>> c9e5b7ab
                                             <button class="btn btn-outline-danger button-remove-item" id="button-remove-item_{{ order.order_group.id }}" type="button"
                                             data-id="{{ order.order_group.id }}" data-orderid="{{ order.id }}" data-price="{{ item.total }}" data-countid="count-{{ cart_address.address.id }}"
                                             hx-target="closest .cart-item" hx-trigger="onRemoveClick" hx-swap="outerHTML swap:1s"
                                             onClick="event.stopPropagation();
                                             Swal.fire(
-<<<<<<< HEAD
                                                 {title: 'Are you sure?', text:'This will delete the Order from your Cart.', icon: 'question', confirmButtonText: 'Delete'}
                                                 ).then((result)=>{
                                                     if(result.isConfirmed){removeItemFromCart(this);}
@@ -340,31 +227,6 @@
                                             </div>
                                         </div>
                                     </div>
-=======
-                                                {title: 'Are you sure?', text:'This will delete the Order from your Cart{% if order.order_group.related_bookings.exists %}, as well as all the linked Orders{% endif %}.', icon: 'question', confirmButtonText: 'Delete'}
-                                                ).then((result)=>{
-                                                    if(result.isConfirmed){removeItemFromCart(this);}
-                                                })"> Remove <span class="htmx-indicator" id="htmx-indicator-status"><img class="svg-loader" src="{% static 'supplier_dashboard/svg-loaders/bars-blue.svg' %}" /></span>
-                                            </button>
-                                        </div>
-                                    </div>
-                                    {% if request.user.is_superuser %}
-                                        <div class="row justify-content-center">
-                                            <div class="col-auto">
-                                                <a class="btn btn-link" role="button" href="/admin/api/order/{{order.id}}/change/">In database</a>
-                                            </div>
-                                        </div>
-                                    {% endif %}
-                                    {% if request.user.is_staff %}
-                                        {% if not order.order_group.is_agreement_signed %}
-                                            {% if order.order_group.agreement %}
-                                            <a class="btn btn-sm btn-danger" href="{{ order.order_group.agreement.url }}" target="_blank" download><i class="far fa-file-pdf"></i>&nbsp; Agreement</a>
-                                            {% endif %}
-                                        {% elif order.requires_terms_agreement %}
-                                        <a class="btn btn-sm btn-success" href="{{ order.order_group.agreement.url }}" target="_blank" download><i class="far fa-file-pdf"></i>&nbsp; Agreement</a>
-                                        {% endif %}
-                                    {% endif %}
->>>>>>> c9e5b7ab
                                 </div>
                                 <script>
                                     var should_reload = {{ reload|yesno:"true,false" }};
