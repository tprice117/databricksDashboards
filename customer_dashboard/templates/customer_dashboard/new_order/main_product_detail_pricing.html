--- conflicted
+++ resolved
@@ -106,17 +106,7 @@
                 updateSupplierList(true);
             }
         });
-<<<<<<< HEAD
-        
-=======
-        const discountElement = document.getElementById("discount");
-
-        // Add event listener to the is_delivery checkbox
-        const isDeliveryCheckbox = document.getElementById("is_delivery");
-        isDeliveryCheckbox.addEventListener("change", () => {
-            
-        });
->>>>>>> f1fe1650
+        
         // Disable the form inputs while htmx request is being sent
         document.body.addEventListener("htmx:beforeSend", function (event) {
             document.getElementById("sort-btn").disabled = true;
