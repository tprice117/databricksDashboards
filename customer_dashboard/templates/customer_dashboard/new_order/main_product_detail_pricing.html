{% extends 'customer_dashboard/base.html' %}
{% load static %}
{% load humanize %}
{% block title %}
    Select Supplier
{% endblock %}
{% block stylesheet %}
    <style></style>
{% endblock %}
{% block javascript %}
    <script>
        // create a function for updating the supplier list
        function updateSupplierList(is_pickup) {
            // Get the parent element
            const parent = document.querySelector("#main-product-detail-pricing-list");
            if (!parent) return;
            // Convert the list items into an array
            const itemsArray = Array.from(parent.querySelectorAll(".supplier-item"));
            // for a test show the item id in their respective elements
            for (let i = 0; i < itemsArray.length; i++) {
                // get data-seller-product-seller-location from the elements
                data_allow_pickup = itemsArray[i].getAttribute("data-allow-pickup");
                // if the checkbox is checked and the data-allow-pickup is false
                itemsArray[i].style.display = "";
                const isDeliveryInput = itemsArray[i].querySelector('input[name="is_delivery"]');
                // default to show the freit section
                const freitSection = itemsArray[i].querySelector('[id^="freit-section"]');
                freitSection.style.display = "";
                // the value passed back
                isDeliveryInput.setAttribute("value", "True");
                // show the total
                const displayPrice = itemsArray[i].querySelector("#display-price");
                const price = parseFloat(displayPrice.getAttribute("data-price"));
                const betterPrice = price.toLocaleString("en-US", { minimumFractionDigits: 2, maximumFractionDigits: 2 });
                displayPrice.textContent = `$${betterPrice}`;
                if (is_pickup) {
                    // data_allow_pickup is false then remove the element
                    if (data_allow_pickup.toLowerCase() === "false") {
                        itemsArray[i].style.display = "none";
                    } else {
                        // remove a child element with id starts with "freit-section-"
                        freitSection.style.display = "none";
                        // show the total without delivery
                        const price = parseFloat(displayPrice.getAttribute("data-price")) - parseFloat(displayPrice.getAttribute("data-delivery-price"));
                        const betterPrice = price.toLocaleString("en-US", { minimumFractionDigits: 2, maximumFractionDigits: 2 });
                        displayPrice.textContent = `$${betterPrice}`;
                        isDeliveryInput.setAttribute("value", "False");
                    }
                }
            }
        }
        const deliveryButton = document.getElementById("for-delivery-check");
        const pickupButton = document.getElementById("for-pickup-check");
        
        deliveryButton.addEventListener("change", () => {
            if (deliveryButton.checked) {
                // is_pickup is false
                updateSupplierList(false);
            }
        });
        pickupButton.addEventListener("change", () => {
            if (pickupButton.checked) {
                // is_pickup is true
                updateSupplierList(true);
            }
        });
        const discountElement = document.getElementById("discount");
<<<<<<< HEAD
        
=======

        // Add event listener to the is_delivery checkbox
        const isDeliveryCheckbox = document.getElementById("is_delivery");
        isDeliveryCheckbox.addEventListener("change", () => {
            
        });
>>>>>>> 4eb036c8
        // Disable the form inputs while htmx request is being sent
        document.body.addEventListener("htmx:beforeSend", function (event) {
            document.getElementById("sort-btn").disabled = true;
            if (discountElement) {
                discountElement.disabled = true;
            }
        });
        // Enable the form inputs again after the swap
        document.body.addEventListener("htmx:afterSwap", function (event) {
            document.getElementById("sort-btn").disabled = false;
            if (discountElement) {
                discountElement.disabled = false;
            }
        });
        
        // listen for the range slider discount change event
        if (discountElement) {
            discountElement.addEventListener("input", function () {
                // get the value of the range slider
                let discount = this.value;
                // get all order-form-discount elements
                let orderFormDiscounts = document.querySelectorAll(".order-form-discount");
                // loop through all order-form-discount elements
                orderFormDiscounts.forEach(function (orderFormDiscount) {
                    // update the value of the order-form-discount element
                    orderFormDiscount.value = discount;
                });
                // get the discountLabel element
                let discountLabel = document.getElementById("discountLabel");
                // update the text of the discountLabel element
                discountLabel.innerText = discount + "%";
                // get all price-item elements
                let priceItems = document.querySelectorAll(".price-item");
                // loop through all price-item elements
                priceItems.forEach(function (priceItem) {
                    // get the price of the price-item element
                    let price = parseFloat(priceItem.getAttribute("data-price"));
                    // check if the price is NaN
                    if (isNaN(price)) {
                        return;
                    }
                    // calculate the new price
                    let newPrice = price * (1 - discount / 100);
                    // update the price of the price-item element
                    // check if innerText contained a dollar sign
                    if (priceItem.innerText.includes("$")) {
                        priceItem.innerText = "$" + newPrice.toFixed(2).replace(/\d(?=(\d{3})+\.)/g, "$&,");
                    } else {
                        priceItem.innerText = newPrice.toFixed(2).replace(/\d(?=(\d{3})+\.)/g, "$&,");
                    }
                });
            });
        }
        
        function onChatClick(event) {
            // open intercom chat. https://developers.intercom.com/installing-intercom/web/methods
            window.Intercom("showNewMessage");
        }
        
        function sortList() {
            // Get the parent element
            const parent = document.querySelector("#main-product-detail-pricing-list");
            if (!parent) return;
        
            // Convert the list items into an array
            const itemsArray = Array.from(parent.querySelectorAll(".supplier-item"));
        
            // Get the selected sort options
            const reverse = document.getElementById("sort-order").value == "desc";
            const attr = document.getElementById("sort-attribute").value;
        
            // Get the valueSelector (the value to sort the elements by)
            let valueSelector;
            switch (attr) {
                case "rating":
                    valueSelector = ".rating";
                    break;
                case "name":
                    valueSelector = ".supplier-name";
                    break;
                case "last_checkout":
                    valueSelector = ".last-checkout";
                    break;
                case "price":
                default:
                    valueSelector = ".total-price";
            }
        
            // Sort the array based on the value of the inner element
            itemsArray.sort((a, b) => {
                let aValue, bValue;
                if (attr == "last_checkout") {
                    aValue = new Date(a.querySelector(valueSelector).value);
                    bValue = new Date(b.querySelector(valueSelector).value);
                } else if (attr == "name") {
                    aValue = a.querySelector(valueSelector).innerText.trim().toLowerCase();
                    bValue = b.querySelector(valueSelector).innerText.trim().toLowerCase();
                } else {
                    aValue = parseFloat(a.querySelector(valueSelector).value);
                    bValue = parseFloat(b.querySelector(valueSelector).value);
                }
                if (aValue < bValue) return reverse ? 1 : -1;
                if (aValue > bValue) return reverse ? -1 : 1;
                return 0;
            });
        
            // Append the sorted elements back to the parent element
            itemsArray.forEach((item) => parent.appendChild(item));
        }
    </script>
{% endblock %}
{% block content %}
    <div class="container-fluid">
        <h3 class="text-dark mb-1">New Booking: Supplier Options</h3>
        <div class="row">
            <div class="col">
                {% if request.user.is_staff %}
                    <div class="container-sm pt-4 pb-4">
                        <label for="discount" class="form-label">Discount <b id="discountLabel">{{ discount }}%</b> (Marketplace Discount: {{ market_discount|floatformat }}%)</label>
                        <input form="orderForm" type="range" class="form-range" min="0" max="{{ max_discount_100 }}" step="0.5" id="discount" name="discount2" value="{{ discount }}" />
                    </div>
                {% endif %}

                <!-- Sorting Controls -->
                <div class="float-right justify-content-end mb-3 d-flex flex-row">
                    <div class="form-check form-switch d-flex flex-row form-group align-items-center w-50">
                        <input type="radio" class="btn-check" name="options-outlined" id="for-delivery-check" autocomplete="off" checked />
                        <label class="btn btn-outline-primary" for="for-delivery-check">For delivery</label>
                        <input type="radio" class="btn-check" name="options-outlined" id="for-pickup-check" autocomplete="off" />
                        <label class="btn btn-outline-primary" for="for-pickup-check">For pickup</label>
                    </div>
                    <div id="sorting-controls" class="d-flex flex-row form-group align-items-center w-50">
                        <label for="sort-attribute" class="form-label mb-0 mr-2 text-nowrap">Sort by:</label>
                        <select id="sort-attribute" class="form-control mr-2" name="sort-attribute">
                            <option value="price">Total Price</option>
                            <option value="name">Location Name</option>
                            <option value="rating">Rating</option>
                            {% if request.user.is_staff %}
                                <option value="last_checkout">Last Checkout</option>
                            {% endif %}
                        </select>
                        <select id="sort-order" class="form-control mr-2" name="sort-order">
                            <option value="asc">Ascending</option>
                            <option value="desc">Descending</option>
                        </select>
                        <button id="sort-btn" class="btn btn-outline-primary" onclick="sortList()">Go</button>
                    </div>
                </div>
                <span class="htmx-indicator" id="htmx-indicator-loading-status">Loading <img class="svg-loader" src="{% static 'supplier_dashboard/svg-loaders/bars-blue.svg' %}" /></span>

                <div id="main-product-detail-pricing-list" hx-get="{{ data_link }}" hx-trigger="load" hx-swap="innerHTML" hx-indicator="#htmx-indicator-loading-status" hx-disabled-elt="#for-pickup-check"></div>
            </div>
        </div>
    </div>
{% endblock %}<|MERGE_RESOLUTION|>--- conflicted
+++ resolved
@@ -65,16 +65,12 @@
             }
         });
         const discountElement = document.getElementById("discount");
-<<<<<<< HEAD
-        
-=======
 
         // Add event listener to the is_delivery checkbox
         const isDeliveryCheckbox = document.getElementById("is_delivery");
         isDeliveryCheckbox.addEventListener("change", () => {
             
         });
->>>>>>> 4eb036c8
         // Disable the form inputs while htmx request is being sent
         document.body.addEventListener("htmx:beforeSend", function (event) {
             document.getElementById("sort-btn").disabled = true;
