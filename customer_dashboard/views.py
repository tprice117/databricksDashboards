--- conflicted
+++ resolved
@@ -1475,11 +1475,6 @@
 
             # Create the order (Let submitted on null, this indicates that the order is in the cart)
             # The first order of an order group always gets the same start and end date.
-<<<<<<< HEAD
-            order = order_group.create_pickup(
-                delivery_date, schedule_window=schedule_window
-            )
-=======
             if is_delivery:
                 order = order_group.create_delivery(
                     delivery_date, schedule_window=schedule_window
@@ -1489,7 +1484,6 @@
                     delivery_date, schedule_window=schedule_window
                 )
 
->>>>>>> 0009691c
         # context["cart"][order_group.id] = {
         #     "order_group": order_group,
         #     "price": order.customer_price()
