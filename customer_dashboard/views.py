import ast
import datetime
import json
import logging
import uuid
from typing import List, Union
from urllib.parse import urlencode

from django.contrib import messages
from django.contrib.auth import logout
from django.contrib.auth.decorators import login_required
from django.core.exceptions import ValidationError
from django.core.paginator import Paginator
from django.core.validators import validate_email
from django.db import IntegrityError
from django.db.models import Q
from django.http import HttpRequest, HttpResponse, HttpResponseRedirect
from django.shortcuts import redirect, render
from django.urls import reverse

from admin_approvals.models import UserGroupAdminApprovalUserInvite
from api.models import (
    AddOn,
    MainProduct,
    MainProductAddOn,
    MainProductCategory,
    MainProductCategoryInfo,
    MainProductInfo,
    MainProductServiceRecurringFrequency,
    MainProductWasteType,
    Order,
    OrderGroup,
    OrderLineItemType,
    Product,
    ProductAddOnChoice,
    SellerLocation,
    SellerProduct,
    SellerProductSellerLocation,
    ServiceRecurringFrequency,
    Subscription,
    User,
    UserAddress,
    UserAddressType,
    UserGroup,
)
from api.models.user.user import CompanyUtils as UserUtils
from api.models.user.user_address import CompanyUtils as UserAddressUtils
from api.models.user.user_group import CompanyUtils as UserGroupUtils
from api.models.user.user_user_address import UserUserAddress
from api.models.waste_type import WasteType
from api.pricing_ml import pricing
from billing.models import Invoice
from common.models.choices.user_type import UserType
from communications.intercom.utils.utils import get_json_safe_value
from matching_engine.matching_engine import MatchingEngine
from payment_methods.models import PaymentMethod
from pricing_engine.api.v1.serializers.response.pricing_engine_response import (
    PricingEngineResponseSerializer,
)
from pricing_engine.pricing_engine import PricingEngine

from .forms import (
    AccessDetailsForm,
    OrderGroupForm,
    OrderGroupSwapForm,
    PlacementDetailsForm,
    UserAddressForm,
    UserForm,
    UserGroupForm,
    UserInviteForm,
<<<<<<< HEAD
=======
    OrderGroupForm,
    OrderGroupSwapForm,
>>>>>>> 1c2763ac
)

logger = logging.getLogger(__name__)


class InvalidFormError(Exception):
    """Exception raised for validation errors in the form."""

    def __init__(self, form, msg):
        self.form = form
        self.msg = msg

    def __str__(self):
        return self.msg


class UserAlreadyExistsError(Exception):
    """Exception raised if User already exists."""

    pass


def get_dashboard_chart_data(data_by_month: List[int]):
    # Create a list of labels along with earnings data of months going back from the current month to 8 months ago.
    data = []
    all_months = [
        "Jan",
        "Feb",
        "Mar",
        "Apr",
        "May",
        "Jun",
        "Jul",
        "Aug",
        "Sep",
        "Oct",
        "Nov",
        "Dec",
    ]
    current_month = datetime.date.today().month
    months = []
    for i in range(11, 0, -1):
        months.append(all_months[(current_month - i) % 12])
        data.append(round(data_by_month[(current_month - i) % 12], 2))

    dashboard_chart = {
        "type": "line",
        "data": {
            "labels": months,
            "datasets": [
                {
                    "label": "Earnings",
                    "fill": True,
                    "data": data,
                    "backgroundColor": "rgba(78, 115, 223, 0.05)",
                    "borderColor": "rgba(78, 115, 223, 1)",
                }
            ],
        },
        "options": {
            "maintainAspectRatio": False,
            "legend": {"display": False, "labels": {"fontStyle": "normal"}},
            "title": {"fontStyle": "normal"},
            "scales": {
                "xAxes": [
                    {
                        "gridLines": {
                            "color": "rgb(234, 236, 244)",
                            "zeroLineColor": "rgb(234, 236, 244)",
                            "drawBorder": False,
                            "drawTicks": False,
                            "borderDash": ["2"],
                            "zeroLineBorderDash": ["2"],
                            "drawOnChartArea": False,
                        },
                        "ticks": {
                            "fontColor": "#858796",
                            "fontStyle": "normal",
                            "padding": 20,
                        },
                    }
                ],
                "yAxes": [
                    {
                        "gridLines": {
                            "color": "rgb(234, 236, 244)",
                            "zeroLineColor": "rgb(234, 236, 244)",
                            "drawBorder": False,
                            "drawTicks": False,
                            "borderDash": ["2"],
                            "zeroLineBorderDash": ["2"],
                        },
                        "ticks": {
                            "fontColor": "#858796",
                            "fontStyle": "normal",
                            "padding": 20,
                        },
                    }
                ],
            },
        },
    }
    return dashboard_chart


def is_impersonating(request: HttpRequest) -> bool:
    return request.session.get("customer_user_id") and request.session.get(
        "customer_user_id"
    ) != str(request.user.id)


def get_user_group(request: HttpRequest) -> Union[UserGroup, None]:
    """Returns the current UserGroup. This handles the case where the user is impersonating another user.
    If the user is impersonating, it will return the UserGroup of the impersonated user.
    The the user is staff and is not impersonating a user, then it will return None.

    Args:
        request (HttpRequest): Current request object.

    Returns:
        [UserGroup, None]: Returns the UserGroup object or None. None means staff user.
    """

    if is_impersonating(request) and request.session["customer_user_group_id"]:
        user_group = UserGroup.objects.get(id=request.session["customer_user_group_id"])
    elif request.user.is_staff:
        user_group = None
    else:
        # Normal user
        if request.session.get("customer_user_group_id"):
            user_group = UserGroup.objects.get(
                id=request.session["customer_user_group_id"]
            )
        else:
            # Cache user_group id for faster lookups
            user_group = request.user.user_group
            request.session["customer_user_group_id"] = get_json_safe_value(
                user_group.id
            )

    return user_group


def get_user(request: HttpRequest) -> User:
    """Returns the current user. This handles the case where the user is impersonating another user.

    Args:
        request (HttpRequest): Current request object.

    Returns:
        dict: Dictionary of the User object.
    """
    if is_impersonating(request):
        user = User.objects.get(id=request.session.get("customer_user_id"))
    else:
        user = request.user
    return user


def get_user_group_user_objects(
    request: HttpRequest, user: User, user_group: UserGroup, search_q: str = None
):
    """Returns the users for the current UserGroup.

    If user is:
        - staff, then all users are returned.
        - not staff
            - is admin, then return all users for the UserGroup.
            - not admin, then only users in the logged in user's user group.

    Args:
        request (HttpRequest): Request object from the view.
        user (User): User object.
        user_group (UserGroup): UserGroup object. NOTE: May be None.

    Returns:
        QuerySet[User]: The users queryset.
    """
    if not user.is_staff and user.type != UserType.ADMIN:
        users = User.objects.filter(user_group_id=user.user_group_id)
    else:
        if request.user.is_staff and not is_impersonating(request):
            # Global View: Get all users.
            users = User.objects.all()
        elif user_group:
            users = User.objects.filter(user_group_id=user_group.id)
        else:
            # Individual user.
            users = User.objects.filter(id=user.id)
    if search_q:
        users = users.filter(
            Q(first_name__icontains=search_q)
            | Q(last_name__icontains=search_q)
            | Q(email__icontains=search_q)
        )
    return users


def get_booking_objects(
    request: HttpRequest, user: User, user_group: UserGroup, exclude_in_cart=True
):
    """Returns the orders for the current UserGroup.

    If user is:
        - staff, then all orders for all of UserGroups are returned.
        - not staff
            - is admin, then return all orders for the UserGroup.
            - not admin, then only orders for the UserGroup locations the user is associated with are returned.

    Args:
        request (HttpRequest): Request object from the view.
        user (User): User object.
        user_group (UserGroup): UserGroup object. NOTE: May be None.

    Returns:
        QuerySet[Order]: The orders queryset.
    """
    if not user.is_staff and user.type != UserType.ADMIN:
        user_user_location_ids = (
            UserUserAddress.objects.filter(user_id=user.id)
            .select_related("user_address")
            .values_list("user_address_id", flat=True)
        )
        orders = Order.objects.filter(
            order_group__user_address__in=user_user_location_ids
        )
    else:
        if request.user.is_staff and not is_impersonating(request):
            # Global View: Get all orders.
            orders = Order.objects.all()
        elif user_group:
            orders = Order.objects.filter(
                order_group__user__user_group_id=user_group.id
            )
        else:
            # Individual user. Get all orders for the user.
            orders = Order.objects.filter(order_group__user_id=user.id)
    if exclude_in_cart:
        orders = orders.filter(submitted_on__isnull=False)
    return orders


def get_order_group_objects(request: HttpRequest, user: User, user_group: UserGroup):
    """Returns the order_groups for the current UserGroup.

    If user is:
        - staff, then all order_groups for all of UserGroups are returned.
        - not staff
            - is admin, then return all order_groups for the UserGroup.
            - not admin, then only order_groups for the UserGroup locations the user is associated with are returned.

    Args:
        request (HttpRequest): Request object from the view.
        user (User): User object.
        user_group (UserGroup): UserGroup object. NOTE: May be None.

    Returns:
        QuerySet[OrderGroup]: The order_groups queryset.
    """
    if not user.is_staff and user.type != UserType.ADMIN:
        user_user_location_ids = (
            UserUserAddress.objects.filter(user_id=user.id)
            .select_related("user_address")
            .values_list("user_address_id", flat=True)
        )
        order_groups = OrderGroup.objects.filter(
            user_address__in=user_user_location_ids
        )
    else:
        if request.user.is_staff and not is_impersonating(request):
            # Global View: Get all order_groups.
            order_groups = OrderGroup.objects.all()
        elif user_group:
            order_groups = OrderGroup.objects.filter(user__user_group_id=user_group.id)
        else:
            # Individual user. Get all orders for the user.
            order_groups = OrderGroup.objects.filter(user_id=user.id)
    return order_groups


def get_location_objects(
    request: HttpRequest, user: User, user_group: UserGroup, search_q: str = None
):
    """Returns the locations for the current UserGroup.

    If user is:
        - staff, then all locations for all of UserGroups are returned.
        - not staff
            - is admin, then return all locations for the UserGroup.
            - not admin, then only locations for the UserGroup locations the user is associated with are returned.

    Args:
        request (HttpRequest): Request object from the view.
        user (User): User object.
        user_group (UserGroup): UserGroup object. NOTE: May be None.
        search_q (str): [Optional] Search query string.

    Returns:
        QuerySet[Location]: The locations queryset.
    """
    if not user.is_staff and user.type != UserType.ADMIN:
        user_user_locations = UserUserAddress.objects.filter(
            user_id=user.id
        ).select_related("user_address")
        if search_q:
            user_user_locations = user_user_locations.filter(
                Q(user_address__name__icontains=search_q)
                | Q(user_address__street__icontains=search_q)
                | Q(user_address__city__icontains=search_q)
                | Q(user_address__state__icontains=search_q)
                | Q(user_address__postal_code__icontains=search_q)
            )
        user_user_locations = user_user_locations.order_by("-user_address__created_on")
        locations = [
            user_user_location.user_address
            for user_user_location in user_user_locations
        ]
    else:
        if request.user.is_staff and not is_impersonating(request):
            # Global View: Get all locations.
            locations = UserAddress.objects.all()
            locations = locations.order_by("name", "-created_on")
        elif user_group:
            locations = UserAddress.objects.filter(user_group_id=user_group.id)
            locations = locations.order_by("-created_on")
        else:
            # Individual user. Get all locations for the user.
            locations = UserAddress.objects.filter(user_id=user.id)
            locations = locations.order_by("-created_on")
        if search_q:
            locations = locations.filter(
                Q(name__icontains=search_q)
                | Q(street__icontains=search_q)
                | Q(city__icontains=search_q)
                | Q(state__icontains=search_q)
                | Q(postal_code__icontains=search_q)
            )
    return locations


def get_invoice_objects(request: HttpRequest, user: User, user_group: UserGroup):
    """Returns the invoices for the current user_group.

    If user is:
        - staff, then all invoices for all of user_groups are returned.
        - not staff
            - is admin, then return all invoices for the user_group.
            - not admin, then only invoices for the user_group locations the user is associated with are returned.

    Args:
        request (HttpRequest): Request object from the view.
        user (User): User object.
        user_group (UserGroup): UserGroup object. NOTE: May be None.

    Returns:
        QuerySet[Invoice]: The invoices queryset.
    """

    if not user.is_staff and user.type != UserType.ADMIN:
        user_user_location_ids = (
            UserUserAddress.objects.filter(user_id=user.id)
            .select_related("user_address")
            .values_list("user_address_id", flat=True)
        )
        invoices = Invoice.objects.filter(user_address__in=user_user_location_ids)
    else:
        if request.user.is_staff and not is_impersonating(request):
            # Global View: Get all invoices.
            invoices = Invoice.objects.all()
        elif user_group:
            invoices = Invoice.objects.filter(
                user_address__user__user_group_id=user_group.id
            )
        else:
            # Individual user. Get all invoices for the user.
            invoices = Invoice.objects.filter(user_address__user_id=user.id)
    return invoices


########################
# Page views
########################
# Add redirect to auth0 login if not logged in.
def customer_logout(request):
    logout(request)
    # Redirect to a success page.
    return HttpResponseRedirect("https://trydownstream.com/")


@login_required(login_url="/admin/login/")
def customer_search(request, is_selection=False):
    context = {}
    if request.method == "POST":
        search = request.POST.get("search")
        search = search.strip()
        if not search:
            return HttpResponse(status=204)
        try:
            search_id = uuid.UUID(search)
            user_groups = UserGroup.objects.filter(id=search_id)
            users = User.objects.filter(id=search_id)
        except ValueError:
            isearch = search.casefold()
            user_groups = UserGroup.objects.filter(name__icontains=isearch)
            users = User.objects.filter(
                Q(first_name__icontains=isearch)
                | Q(last_name__icontains=isearch)
                | Q(email__icontains=isearch)
            )
        context["user_groups"] = user_groups
        context["users"] = users

    if is_selection:
        return render(
            request,
            "customer_dashboard/snippets/user_group_search_selection.html",
            context,
        )
    else:
        return render(
            request, "customer_dashboard/snippets/user_search_list.html", context
        )


@login_required(login_url="/admin/login/")
def customer_impersonation_start(request):
    if request.user.is_staff:
        redirect_url = reverse("customer_home")
        if request.method == "POST":
            user_group_id = request.POST.get("user_group_id")
            user_id = request.POST.get("user_id")
            if request.POST.get("redirect_url"):
                redirect_url = request.GET.get("redirect_url")
        elif request.method == "GET":
            user_group_id = request.GET.get("user_group_id")
            user_id = request.GET.get("user_id")
            if request.GET.get("redirect_url"):
                redirect_url = request.GET.get("redirect_url")
        else:
            return HttpResponse("Not Implemented", status=406)
        try:
            user = None
            if user_group_id:
                user_group = UserGroup.objects.get(id=user_group_id)
                user = user_group.users.filter(type=UserType.ADMIN).first()
            elif user_id:
                user = User.objects.get(id=user_id)
                # user_group = user.user_group
                # if user_group:
                #     user_group_id = user_group.id
            if not user:
                user = user_group.users.first()
                if not user:
                    raise User.DoesNotExist
                messages.warning(
                    request,
                    "No admin user found for UserGroup. UserGroup should have at least one admin user.",
                )
            if not user:
                raise User.DoesNotExist
            request.session["customer_user_group_id"] = get_json_safe_value(
                user_group_id
            )
            request.session["customer_user_id"] = get_json_safe_value(user.id)
            return HttpResponseRedirect(redirect_url)
        except User.DoesNotExist:
            messages.error(
                request,
                "No admin user found for UserGroup. UserGroup must have at least one admin user.",
            )
            return HttpResponseRedirect("/customer/")
        except Exception:
            return HttpResponse("Not Found", status=404)
    else:
        return HttpResponse("Unauthorized", status=401)


@login_required(login_url="/admin/login/")
def customer_impersonation_stop(request):
    if request.session.get("customer_user_id"):
        del request.session["customer_user_id"]
    if request.session.get("customer_user_group_id"):
        del request.session["customer_user_group_id"]
    return HttpResponseRedirect("/customer/")


@login_required(login_url="/admin/login/")
def index(request):
    context = {}
    context["user"] = get_user(request)
    context["is_impersonating"] = is_impersonating(request)
    context["user_group"] = get_user_group(request)
    if request.headers.get("HX-Request"):
        orders = get_booking_objects(request, context["user"], context["user_group"])
        orders = orders.select_related(
            "order_group__seller_product_seller_location__seller_product__seller",
            "order_group__user_address",
            "order_group__user",
            "order_group__seller_product_seller_location__seller_product__product__main_product",
        )
        orders = orders.prefetch_related("payouts", "order_line_items")
        # .filter(status=Order.Status.PENDING)
        context["earnings"] = 0
        earnings_by_category = {}
        pending_count = 0
        scheduled_count = 0
        complete_count = 0
        cancelled_count = 0
        earnings_by_month = [0] * 12
        one_year_ago = datetime.date.today() - datetime.timedelta(days=365)
        for order in orders:
            context["earnings"] += float(order.customer_price())
            if order.end_date >= one_year_ago:
                earnings_by_month[order.end_date.month - 1] += float(
                    order.customer_price()
                )

            category = (
                order.order_group.seller_product_seller_location.seller_product.product.main_product.main_product_category.name
            )
            if category not in earnings_by_category:
                earnings_by_category[category] = {"amount": 0, "percent": 0}
            earnings_by_category[category]["amount"] += float(order.customer_price())

            if order.status == Order.Status.PENDING:
                pending_count += 1
            elif order.status == Order.Status.SCHEDULED:
                scheduled_count += 1
            elif order.status == Order.Status.COMPLETE:
                complete_count += 1
            elif order.status == Order.Status.CANCELLED:
                cancelled_count += 1

        # # Just test data here
        # earnings_by_category["Business Dumpster"] = {"amount": 2000, "percent": 0}
        # earnings_by_category["Junk Removal"] = {"amount": 5000, "percent": 0}
        # earnings_by_category["Scissor Lift"] = {"amount": 100, "percent": 0}
        # earnings_by_category["Concrete & Masonary"] = {
        #     "amount": 50,
        #     "percent": 0,
        # }
        # earnings_by_category["Office Unit"] = {"amount": 25, "percent": 0}
        # earnings_by_category["Forklift"] = {"amount": 80, "percent": 0}
        # earnings_by_category["Boom Lifts"] = {"amount": 800, "percent": 0}
        # context["earnings"] += 200 + 500 + 100 + 50 + 25 + 80 + 800

        # Sort the dictionary by the 'amount' field in descending order
        sorted_categories = sorted(
            earnings_by_category.items(), key=lambda x: x[1]["amount"], reverse=True
        )

        # Calculate the 'percent' field for each category
        for category, data in sorted_categories:
            if context["earnings"] == 0:
                data["percent"] = int((data["amount"] / 1) * 100)
            else:
                data["percent"] = int((data["amount"] / context["earnings"]) * 100)

        # Create a new category 'Other' for the categories that are not in the top 4
        other_amount = sum(data["amount"] for category, data in sorted_categories[4:])
        if context["earnings"] == 0:
            other_percent = int((other_amount / 1) * 100)
        else:
            other_percent = int((other_amount / context["earnings"]) * 100)

        # Create the final dictionary
        final_categories = dict(sorted_categories[:4])
        final_categories["Other"] = {"amount": other_amount, "percent": other_percent}
        context["earnings_by_category"] = final_categories
        # print(final_categories)
        context["pending_count"] = pending_count
        # context["pending_count"] = orders.count()
        locations = get_location_objects(
            request, context["user"], context["user_group"]
        )
        if isinstance(locations, list):
            context["location_count"] = len(locations)
        else:
            context["location_count"] = locations.count()
        location_users = get_user_group_user_objects(
            request, context["user"], context["user_group"]
        )
        context["user_count"] = location_users.count()
        context["chart_data"] = get_dashboard_chart_data(earnings_by_month)
        # context["chart_data"] = json.dumps(get_dashboard_chart_data(earnings_by_month))

        return render(request, "customer_dashboard/snippets/dashboard.html", context)
    else:
        return render(request, "customer_dashboard/index.html", context)


@login_required(login_url="/admin/login/")
def new_order(request):
    context = {}
    context["user"] = get_user(request)
    context["is_impersonating"] = is_impersonating(request)
    context["user_group"] = get_user_group(request)
    main_product_categories = MainProductCategory.objects.all().order_by("sort")
    context["main_product_categories"] = main_product_categories

    return render(
        request, "customer_dashboard/new_order/main_product_categories.html", context
    )


@login_required(login_url="/admin/login/")
def new_order_category_price(request, category_id):
    context = {}
    main_product_category = MainProductCategory.objects.get(id=category_id)
    context["price_from"] = main_product_category.price_from
    # Assume htmx request
    # if request.headers.get("HX-Request"):
    return render(
        request, "customer_dashboard/snippets/category_price_from.html", context
    )


@login_required(login_url="/admin/login/")
def user_address_search(request):
    context = {}
    if request.method == "POST":
        search = request.POST.get("q")
        search = search.strip()
        if not search:
            return HttpResponse(status=204)
        try:
            user_address_id = uuid.UUID(search)
            user_addresses = UserAddress.objects.filter(id=user_address_id)
        except ValueError:
            user_addresses = UserAddress.objects.filter(
                Q(name__icontains=search)
                | Q(street__icontains=search)
                | Q(city__icontains=search)
                | Q(state__icontains=search)
                | Q(postal_code__icontains=search)
            )
        context["user_addresses"] = user_addresses

    return render(
        request,
        "customer_dashboard/snippets/user_address_search_selection.html",
        context,
    )


@login_required(login_url="/admin/login/")
def new_order_2(request, category_id):
    context = {}
    context["user"] = get_user(request)
    context["is_impersonating"] = is_impersonating(request)
    context["user_group"] = get_user_group(request)
    main_product_category = MainProductCategory.objects.filter(id=category_id)
    main_product_category = main_product_category.prefetch_related("main_products")
    main_product_category = main_product_category.first()
    main_products = main_product_category.main_products.all().order_by("sort")
    context["main_product_category"] = main_product_category
    context["main_products"] = []
    for main_product in main_products:
        main_product_dict = {}
        main_product_dict["product"] = main_product
        main_product_dict["infos"] = main_product.mainproductinfo_set.all().order_by(
            "sort"
        )
        context["main_products"].append(main_product_dict)

    return render(request, "customer_dashboard/new_order/main_products.html", context)


@login_required(login_url="/admin/login/")
def new_order_3(request, product_id):
    context = {}
    context["user"] = get_user(request)
    context["is_impersonating"] = is_impersonating(request)
    context["user_group"] = get_user_group(request)
    context["product_id"] = product_id
    # TODO: Add a button that allows adding an address.
    # The button could open a modal that allows adding an address.
    main_product = MainProduct.objects.filter(id=product_id)
    main_product = main_product.select_related("main_product_category")
    main_product = main_product.first()
    context["main_product"] = main_product
    product_waste_types = MainProductWasteType.objects.filter(
        main_product_id=main_product.id
    )
    product_waste_types = product_waste_types.select_related("waste_type")
    context["product_waste_types"] = product_waste_types
    add_ons = AddOn.objects.filter(main_product_id=product_id)
    # Get addon choices for each add_on and display the choices under the add_on.
    context["product_add_ons"] = []
    for add_on in add_ons:
        context["product_add_ons"].append(
            {"add_on": add_on, "choices": add_on.choices.all()}
        )
    context["user_addresses"] = get_location_objects(
        request, context["user"], context["user_group"]
    )
    context["service_freqencies"] = ServiceRecurringFrequency.objects.all()
    if request.method == "POST":
        user_address_id = request.POST.get("user_address")
        if user_address_id:
<<<<<<< HEAD
            context["selected_user_address"] = UserAddress.objects.get(
                id=user_address_id
            )
=======
            context["selected_user_address"] = UserAddress.objects.get(id=user_address_id)
>>>>>>> 1c2763ac
        query_params = {
            "product_id": context["product_id"],
            "user_address": request.POST.get("user_address"),
            "service_recurring_frequency_id": request.POST.get("service_frequency"),
            "delivery_date": request.POST.get("delivery_date"),
            "removal_date": request.POST.get("removal_date"),
            "product_add_on_choices": request.POST.getlist("product_add_on_choices"),
            "product_waste_types": request.POST.getlist("product_waste_types"),
        }
        if not query_params["removal_date"]:
            # This happens for one-time orders like junk removal,
            # where the removal date is the same as the delivery date.
            query_params["removal_date"] = query_params["delivery_date"]
        try:
            form = OrderGroupForm(
                request.POST,
                request.FILES,
                user_addresses=context["user_addresses"],
                main_product=context["main_product"],
                product_waste_types=context["product_waste_types"],
                product_add_ons=context["product_add_ons"],
                service_freqencies=context["service_freqencies"],
            )
            context["form"] = form
            # Use Django form validation to validate the form.
            # If not valid, then display error message.
            # If valid, then redirect to next page.
            if form.is_valid():
                pass
            else:
                raise InvalidFormError(form, "Invalid OrderGroupForm")
            return HttpResponseRedirect(
                f"{reverse('customer_new_order_4')}?{urlencode(query_params, doseq=True)}"
            )
        except InvalidFormError as e:
            # This will let bootstrap know to highlight the fields with errors.
            for field in e.form.errors:
                e.form.fields[field].widget.attrs["class"] += " is-invalid"
        except Exception as e:
            messages.error(
                request, f"Error saving, please contact us if this continues: [{e}]."
            )
    else:
        context["form"] = OrderGroupForm(
            user_addresses=context["user_addresses"],
            main_product=context["main_product"],
            product_waste_types=context["product_waste_types"],
            product_add_ons=context["product_add_ons"],
            service_freqencies=context["service_freqencies"],
        )

    return render(
        request, "customer_dashboard/new_order/main_product_detail.html", context
    )


@login_required(login_url="/admin/login/")
def new_order_4(request):
    # import time
    # start_time = time.time()
    context = {}
    context["user"] = get_user(request)
    context["is_impersonating"] = is_impersonating(request)
    context["user_group"] = get_user_group(request)
    context["product_id"] = request.GET.get("product_id")
    context["user_address"] = request.GET.get("user_address")
    context["product_waste_types"] = request.GET.getlist("product_waste_types")
    if context["product_waste_types"] and context["product_waste_types"][0] == "":
        context["product_waste_types"] = []
    context["product_add_on_choices"] = request.GET.getlist("product_add_on_choices")
    if context["product_add_on_choices"] and context["product_add_on_choices"][0] == "":
        context["product_add_on_choices"] = []
    context["service_frequency"] = request.GET.get("service_frequency")
    context["delivery_date"] = request.GET.get("delivery_date")
    context["removal_date"] = request.GET.get("removal_date")
    # step_time = time.time()
    # print(f"Extract parameters: {step_time - start_time}")
    # if product_waste_types:
    waste_type = None
    waste_type_id = None
    if context["product_waste_types"]:
        main_product_waste_type = MainProductWasteType.objects.filter(
            id=context["product_waste_types"][0]
        ).first()
        waste_type = main_product_waste_type.waste_type
        waste_type_id = waste_type.id

    products = Product.objects.filter(main_product_id=context["product_id"])
    # Find the products that have the waste types and add ons.
    if context["product_add_on_choices"]:
        prod_addon_choice_set = set(context["product_add_on_choices"])
        for product in products:
            product_addon_choices_db = ProductAddOnChoice.objects.filter(
                product_id=product.id
            ).values_list("add_on_choice_id", flat=True)
            if set(product_addon_choices_db) == prod_addon_choice_set:
                context["product"] = product
                break
    elif products.count() == 1:
        context["product"] = products.first()
    elif products.count() > 1:
        messages.error(
            request,
            "Multiple products found. Only one product of each type should exist. You might encounter errors.",
        )
        context["product"] = products.first()
    if context.get("product", None) is None:
        messages.error(request, "Product not found.")
        return HttpResponseRedirect(reverse("customer_new_order"))

    # step_time = time.time()
    # print(f"Find Product: {step_time - start_time}")
    # We know the product the user wants, so now find the seller locations that offer the product.
    user_address_obj = UserAddress.objects.filter(id=context["user_address"]).first()
    seller_product_seller_locations = (
        MatchingEngine.get_possible_seller_product_seller_locations(
            context["product"],
            user_address_obj,
            waste_type,
        )
    )
    print("Seller Product Seller Locations")
    print(seller_product_seller_locations)
    # step_time = time.time()
    # print(f"Find Seller Locations: {step_time - start_time}")

    # if request.method == "POST":
    # start_date = datetime.datetime.strptime(context["delivery_date"], "%Y-%m-%d")
    # end_date = None
    # if context["removal_date"]:
    #     end_date = datetime.datetime.strptime(context["removal_date"], "%Y-%m-%d")
    context["seller_product_seller_locations"] = []
    for seller_product_seller_location in seller_product_seller_locations:
        seller_d = {}
        seller_d["seller_product_seller_location"] = seller_product_seller_location
<<<<<<< HEAD
        pricing = PricingEngine.get_price(
=======
        seller_d["price_data"] = PricingEngine.get_price(
>>>>>>> 1c2763ac
            user_address=UserAddress.objects.get(
                id=context["user_address"],
            ),
            seller_product_seller_location=seller_product_seller_location,
            start_date=datetime.datetime.strptime(context["delivery_date"], "%Y-%m-%d"),
            end_date=(
                datetime.datetime.strptime(context["removal_date"], "%Y-%m-%d")
                if context["removal_date"]
                else None
            ),
            waste_type=(
                WasteType.objects.get(id=waste_type_id) if waste_type_id else None
            ),
        )

        seller_d["price_data"] = PricingEngineResponseSerializer(pricing).data
        print(seller_d["price_data"])
<<<<<<< HEAD

=======
>>>>>>> 1c2763ac
        context["seller_product_seller_locations"].append(seller_d)

    # step_time = time.time()
    # print(f"Get Prices: {step_time - start_time}")
    # context["seller_locations"] = seller_product_location.first().seller_location
    return render(
        request,
        "customer_dashboard/new_order/main_product_detail_pricing.html",
        context,
    )


@login_required(login_url="/admin/login/")
def new_order_5(request):
    context = {}
    context["user"] = get_user(request)
    context["is_impersonating"] = is_impersonating(request)
    context["user_group"] = get_user_group(request)
    context["cart"] = {}
    if request.method == "POST":
        # Create the order group and orders.
        seller_product_location_id = request.POST.get("seller_product_location_id")
        product_id = request.POST.get("product_id")
        user_address_id = request.POST.get("user_address")
        product_waste_types = request.POST.get("product_waste_types")
        if product_waste_types:
            product_waste_types = ast.literal_eval(product_waste_types)
        placement_details = request.POST.get("placement_details")
        # product_add_on_choices = request.POST.get("product_add_on_choices")
        service_frequency = request.POST.get("service_frequency")
        delivery_date = request.POST.get("delivery_date")
        removal_date = request.POST.get("removal_date")
        main_product = MainProduct.objects.filter(id=product_id)
        main_product = main_product.select_related("main_product_category")
        # main_product = main_product.prefetch_related("products")
        main_product = main_product.first()
        context["main_product"] = main_product
        seller_product_location = SellerProductSellerLocation.objects.get(
            id=seller_product_location_id
        )
        user_address = UserAddress.objects.filter(id=user_address_id).first()
        # create order group and orders
        # TODO: where do I get tonnage_quantity?
        order_group = OrderGroup(
            user=context["user"],
            user_address=user_address,
            seller_product_seller_location_id=seller_product_location_id,
            start_date=delivery_date,
            take_rate=30.0,
        )
        if service_frequency:
            order_group.service_recurring_frequency_id = service_frequency
        if removal_date:
            order_group.end_date = removal_date
        if seller_product_location.delivery_fee:
            order_group.delivery_fee = seller_product_location.delivery_fee
        if seller_product_location.removal_fee:
            order_group.removal_fee = seller_product_location.removal_fee
        order_group.save()
        # Create the order (Let submitted on null, this indicates that the order is in the cart)
        # The first order of an order group always gets the same start and end date.
        order = order_group.create_delivery(delivery_date)
        # context["cart"][order_group.id] = {
        #     "order_group": order_group,
        #     "price": order.customer_price()
        # }
    elif request.method == "DELETE":
        # Delete the order group and orders.
        order_group_id = request.GET.get("id")
        subtotal = request.GET.get("subtotal")
        cart_count = request.GET.get("count")
        customer_price = request.GET.get("price")
        groupcount = request.GET.get("groupcount")
        order_group = OrderGroup.objects.filter(id=order_group_id).first()
        if customer_price:
            customer_price = float(customer_price)
        else:
            customer_price = 0
        if order_group:
            # Delete any related protected objects, like orders and subscriptions.
            sub_obj = Subscription.objects.filter(order_group_id=order_group.id).first()
            if sub_obj:
                sub_obj.delete()
            for order in order_group.orders.all():
                # del_subtotal += order.customer_price()
                order.delete()
            order_group.delete()
            context["user_address"] = order_group.user_address_id
        if subtotal:
            context["subtotal"] = float(subtotal) - float(customer_price)
        if cart_count:
            context["cart_count"] = int(cart_count) - 1
        if groupcount:
            context["groupcount"] = int(groupcount) - 1
        if order_group:
            messages.success(request, "Order removed from cart.")
        else:
            messages.error(request, f"Order not found [{order_group_id}].")
        if request.headers.get("HX-Request"):
            return render(
                request,
                "customer_dashboard/new_order/cart_remove_item.html",
                context,
            )

    # Load the cart page
    context["subtotal"] = 0
    context["cart_count"] = 0
    # Pull all orders with submitted_on = None and show them in the cart.
    orders = get_booking_objects(
        request, context["user"], context["user_group"], exclude_in_cart=False
    )
    orders = orders.filter(submitted_on__isnull=True)
    orders = orders.prefetch_related("order_line_items")
    orders = orders.order_by("-order_group__start_date")

    if not orders:
        messages.error(request, "Your cart is empty.")
    else:
        # Get unique order group objects from the orders and place them in address buckets.
        for order in orders:
            try:
                customer_price = order.customer_price()
                if context["cart"].get(order.order_group.user_address_id, None) is None:
                    context["cart"][order.order_group.user_address_id] = {
                        "address": order.order_group.user_address,
                        "total": 0,
                        "orders": {},
                    }
                context["cart"][order.order_group.user_address_id]["orders"][
                    order.order_group_id
                ]["price"] += customer_price
                context["cart"][order.order_group.user_address_id]["orders"][
                    order.order_group.id
                ]["count"] += 1
                context["cart"][order.order_group.user_address_id]["orders"][
                    order.order_group.id
                ]["order_type"] = order.order_type
                context["cart"][order.order_group.user_address_id][
                    "total"
                ] += customer_price
                context["subtotal"] += customer_price
            except KeyError:
                customer_price = order.customer_price()
                context["cart"][order.order_group.user_address_id]["orders"][
                    order.order_group.id
                ] = {
                    "order_group": order.order_group,
                    "price": customer_price,
                    "count": 1,
                    "order_type": order.order_type,
                }
                context["cart"][order.order_group.user_address_id][
                    "total"
                ] += customer_price
                context["subtotal"] += customer_price
                context["cart_count"] += 1

    return render(
        request,
        "customer_dashboard/new_order/cart.html",
        context,
    )


@login_required(login_url="/admin/login/")
def new_order_6(request, order_group_id):
    context = {}
    context["user"] = get_user(request)
    context["is_impersonating"] = is_impersonating(request)
    context["user_group"] = get_user_group(request)
    count, deleted_objs = OrderGroup.objects.filter(id=order_group_id).delete()
    if count:
        messages.success(request, "Order removed from cart.")
    else:
        messages.error(request, f"Order not found [{order_group_id}].")
    return HttpResponseRedirect(reverse("customer_new_order"))


@login_required(login_url="/admin/login/")
def checkout(request, user_address_id):
    context = {}
    context["user"] = get_user(request)
    context["is_impersonating"] = is_impersonating(request)
    context["user_group"] = get_user_group(request)
    context["user_address"] = UserAddress.objects.filter(id=user_address_id).first()

    if request.method == "POST":
        # Save access details to the user address.
        if request.POST.get("access_details") != context["user_address"].access_details:
            context["user_address"].access_details = request.POST.get("access_details")
            context["user_address"].save()
            messages.success(request, "Access details saved.")

    # Get all orders in the cart for this user_address_id.
    orders = Order.objects.filter(
        order_group__user_address_id=user_address_id,
        submitted_on__isnull=True,
    )
    orders = orders.prefetch_related("order_line_items")
    orders = orders.order_by("-order_group__start_date")
    context["cart"] = {}
    context["discounts"] = 0
    context["subtotal"] = 0
    context["cart_count"] = 0
    context["pre_tax_subtotal"] = 0
    if context["user_group"]:
        payment_methods = PaymentMethod.objects.filter(active=True).filter(
            user_group_id=context["user_group"].id
        )
    else:
        if context["user_address"].user_group_id:
            payment_methods = PaymentMethod.objects.filter(active=True).filter(
                user_group_id=context["user_address"].user_group_id
            )
        elif context["user_address"].user_id:
            payment_methods = PaymentMethod.objects.filter(active=True).filter(
                user_id=context["user_address"].user_id
            )
        else:
            payment_methods = PaymentMethod.objects.filter(active=True).filter(
                user_id=context["user"].id
            )
    context["payment_methods"] = payment_methods
    for order in orders:
        try:
            customer_price = order.customer_price()
            context["cart"][order.order_group_id]["price"] += customer_price
            context["cart"][order.order_group.id]["count"] += 1
            context["cart"][order.order_group.id]["order_type"] = order.order_type
            context["cart"]["total"] += customer_price
            context["subtotal"] += customer_price
        except KeyError:
            customer_price = order.customer_price()
            context["cart"][order.order_group.id] = {
                "order_group": order.order_group,
                "price": customer_price,
                "count": 1,
                "order_type": order.order_type,
            }
            context["subtotal"] += customer_price
            context["cart_count"] += 1

    return render(
        request,
        "customer_dashboard/new_order/checkout.html",
        context,
    )


@login_required(login_url="/admin/login/")
def profile(request):
    context = {}
    user = get_user(request)
    context["user"] = user
    context["is_impersonating"] = is_impersonating(request)
    context["user_group"] = get_user_group(request)

    if request.method == "POST":
        # NOTE: Since email is disabled, it is never POSTed,
        # so we need to copy the POST data and add the email back in. This ensures its presence in the form.
        POST_COPY = request.POST.copy()
        POST_COPY["email"] = user.email
        form = UserForm(POST_COPY, request.FILES)
        context["form"] = form
        if form.is_valid():
            save_db = False
            if form.cleaned_data.get("first_name") != user.first_name:
                user.first_name = form.cleaned_data.get("first_name")
                save_db = True
            if form.cleaned_data.get("last_name") != user.last_name:
                user.last_name = form.cleaned_data.get("last_name")
                save_db = True
            if form.cleaned_data.get("phone") != user.phone:
                user.phone = form.cleaned_data.get("phone")
                save_db = True
            if form.cleaned_data.get("type") != user.type:
                user.type = form.cleaned_data.get("type")
                save_db = True
            if request.FILES.get("photo"):
                user.photo = request.FILES["photo"]
                save_db = True
            elif request.POST.get("photo-clear") == "on":
                user.photo = None
                save_db = True
            if save_db:
                context["user"] = user
                user.save()
                messages.success(request, "Successfully saved!")
            else:
                messages.info(request, "No changes detected.")
            # Reload the form with the updated data (for some reason it doesn't update the form with the POST data).
            form = UserForm(
                initial={
                    "first_name": user.first_name,
                    "last_name": user.last_name,
                    "phone": user.phone,
                    "photo": user.photo,
                    "email": user.email,
                    "type": user.type,
                }
            )
            context["form"] = form
            # return HttpResponse("", status=200)
            # This is an HTMX request, so respond with html snippet
            # if request.headers.get("HX-Request"):
            return render(request, "customer_dashboard/profile.html", context)
        else:
            # This will let bootstrap know to highlight the fields with errors.
            for field in form.errors:
                form[field].field.widget.attrs["class"] += " is-invalid"
            # messages.error(request, "Error saving, please contact us if this continues.")
    else:
        form = UserForm(
            initial={
                "first_name": user.first_name,
                "last_name": user.last_name,
                "phone": user.phone,
                "photo": user.photo,
                "email": user.email,
                "type": user.type,
            }
        )
        context["form"] = form
    return render(request, "customer_dashboard/profile.html", context)


@login_required(login_url="/admin/login/")
def order_group_swap(request, order_group_id, is_removal=False):
    context = {}
    context["user"] = get_user(request)
    context["is_impersonating"] = is_impersonating(request)
    context["user_group"] = get_user_group(request)

    order_group = OrderGroup.objects.filter(id=order_group_id).first()
    context["order_group"] = order_group
    context["is_removal"] = is_removal
    if is_removal:
        context["submit_link"] = reverse(
            "customer_order_group_removal",
            kwargs={
                "order_group_id": order_group_id,
            },
        )
    else:
        context["submit_link"] = reverse(
            "customer_order_group_swap",
            kwargs={
                "order_group_id": order_group_id,
            },
        )

    if request.method == "POST":
        try:
            form = OrderGroupSwapForm(request.POST, request.FILES)
            context["form"] = form
            if form.is_valid():
                swap_date = form.cleaned_data.get("swap_date")
                schedule_window = form.cleaned_data.get("schedule_window")
                # is_removal = form.cleaned_data.get("is_removal")
                # Create the Order object.
                if is_removal:
                    order_group.create_removal(swap_date, schedule_window)
                else:
                    order_group.create_swap(swap_date, schedule_window)
                context["form_msg"] = "Successfully saved!"
            else:
                raise InvalidFormError(form, "Invalid UserInviteForm")
        except InvalidFormError as e:
            # This will let bootstrap know to highlight the fields with errors.
            for field in e.form.errors:
                e.form.fields[field].widget.attrs["class"] += " is-invalid"
        except Exception as e:
            context["form_error"] = (
                f"Error saving, please contact us if this continues: [{e}]."
            )
    else:
        context["form"] = OrderGroupSwapForm(
            initial={
                "order_group_id": order_group.id,
                "order_group_start_date": order_group.start_date,
            }
        )

    return render(request, "customer_dashboard/snippets/order_group_swap.html", context)


@login_required(login_url="/admin/login/")
def my_order_groups(request):
    context = {}
    context["user"] = get_user(request)
    context["is_impersonating"] = is_impersonating(request)
    context["user_group"] = get_user_group(request)
    pagination_limit = 25
    page_number = 1
    if request.GET.get("p", None) is not None:
        page_number = request.GET.get("p")
    date = request.GET.get("date", None)
    location_id = request.GET.get("location_id", None)
    user_id = request.GET.get("user_id", None)
    try:
        is_active = int(request.GET.get("active", 1))
    except ValueError:
        is_active = 1
    context["is_active"] = bool(is_active)
    query_params = request.GET.copy()
    # This is an HTMX request, so respond with html snippet
    if request.headers.get("HX-Request"):
        if user_id:
            order_groups = OrderGroup.objects.filter(user_id=user_id)
        else:
            order_groups = get_order_group_objects(
                request, context["user"], context["user_group"]
            )

        if date:
            order_groups = order_groups.filter(end_date=date)
        if location_id:
            # TODO: Ask if location is user_address_id or seller_product_seller_location__seller_location_id
            order_groups = order_groups.filter(user_address_id=location_id)
        # Select related fields to reduce db queries.
        order_groups = order_groups.select_related(
            "seller_product_seller_location__seller_product__seller",
            "seller_product_seller_location__seller_product__product__main_product",
            # "user_address",
        )
        # order_groups = order_groups.prefetch_related("orders")
        order_groups = order_groups.order_by("-end_date")

        # Active orders are those that have an end_date in the future or are null (recurring orders).
        today = datetime.date.today()
        order_groups_lst = []
        for order_group in order_groups:
            if order_group.end_date and order_group.end_date < today:
                if not is_active:
                    order_groups_lst.append(order_group)
            else:
                if is_active:
                    order_groups_lst.append(order_group)

        paginator = Paginator(order_groups_lst, pagination_limit)
        page_obj = paginator.get_page(page_number)
        context["page_obj"] = page_obj

        if page_number is None:
            page_number = 1
        else:
            page_number = int(page_number)

        query_params["p"] = 1
        context["page_start_link"] = (
            f"/customer/order_groups/?{query_params.urlencode()}"
        )
        query_params["p"] = page_number
        context["page_current_link"] = (
            f"/customer/order_groups/?{query_params.urlencode()}"
        )
        if page_obj.has_previous():
            query_params["p"] = page_obj.previous_page_number()
            context["page_prev_link"] = (
                f"/customer/order_groups/?{query_params.urlencode()}"
            )
        if page_obj.has_next():
            query_params["p"] = page_obj.next_page_number()
            context["page_next_link"] = (
                f"/customer/order_groups/?{query_params.urlencode()}"
            )
        query_params["p"] = paginator.num_pages
        context["page_end_link"] = f"/customer/order_groups/?{query_params.urlencode()}"

        return render(
            request, "customer_dashboard/snippets/order_groups_table.html", context
        )
    else:
        if query_params.get("active") is None:
            query_params["active"] = 1
        context["active_orders_link"] = (
            f"/customer/order_groups/?{query_params.urlencode()}"
        )
        return render(request, "customer_dashboard/order_groups.html", context)


@login_required(login_url="/admin/login/")
def order_group_detail(request, order_group_id):
    context = {}
    context["user"] = get_user(request)
    context["is_impersonating"] = is_impersonating(request)
    context["user_group"] = get_user_group(request)
    # This is an HTMX request, so respond with html snippet
    # if request.headers.get("HX-Request"):
    # order.order_group.user_address.access_details
    # order.order_group.placement_details
    order_group = OrderGroup.objects.filter(id=order_group_id)
    order_group = order_group.select_related(
        "seller_product_seller_location__seller_product__seller",
        "seller_product_seller_location__seller_product__product__main_product",
        "user_address",
    )
    order_group = order_group.prefetch_related("orders")
    order_group = order_group.first()
    context["order_group"] = order_group
    user_address = order_group.user_address
    context["user_address"] = user_address
    context["orders"] = order_group.orders.all().order_by("-end_date")

    if request.method == "POST":
        try:
            save_model = None
            if "access_details_button" in request.POST:
                context["placement_form"] = PlacementDetailsForm(
                    initial={"placement_details": order_group.placement_details}
                )
                form = AccessDetailsForm(request.POST)
                context["access_form"] = form
                if form.is_valid():
                    if (
                        form.cleaned_data.get("access_details")
                        != user_address.access_details
                    ):
                        user_address.access_details = form.cleaned_data.get(
                            "access_details"
                        )
                        save_model = user_address
                else:
                    raise InvalidFormError(form, "Invalid AccessDetailsForm")
            elif "placement_details_button" in request.POST:
                context["access_form"] = AccessDetailsForm(
                    initial={"access_details": user_address.access_details}
                )
                form = PlacementDetailsForm(request.POST)
                context["placement_form"] = form
                if form.is_valid():
                    if (
                        form.cleaned_data.get("placement_details")
                        != order_group.placement_details
                    ):
                        order_group.placement_details = form.cleaned_data.get(
                            "placement_details"
                        )
                        save_model = order_group
                else:
                    raise InvalidFormError(form, "Invalid PlacementDetailsForm")
            if save_model:
                save_model.save()
                messages.success(request, "Successfully saved!")
            else:
                messages.info(request, "No changes detected.")
            return render(
                request, "customer_dashboard/order_group_detail.html", context
            )
        except InvalidFormError as e:
            # This will let bootstrap know to highlight the fields with errors.
            for field in e.form.errors:
                e.form.fields[field].widget.attrs["class"] += " is-invalid"
            # messages.error(request, "Error saving, please contact us if this continues.")
            # messages.error(request, e.msg)
    else:
        context["access_form"] = AccessDetailsForm(
            initial={"access_details": user_address.access_details}
        )
        context["placement_form"] = PlacementDetailsForm(
            initial={"placement_details": order_group.placement_details}
        )

    return render(request, "customer_dashboard/order_group_detail.html", context)


@login_required(login_url="/admin/login/")
def order_detail(request, order_id):
    context = {}
    context["user"] = get_user(request)
    context["is_impersonating"] = is_impersonating(request)
    context["user_group"] = get_user_group(request)
    order = Order.objects.filter(id=order_id)
    order = order.select_related(
        "order_group__seller_product_seller_location__seller_product__seller",
        "order_group__user_address",
        "order_group__user",
        "order_group__seller_product_seller_location__seller_product__product__main_product",
    )
    order = order.prefetch_related("payouts", "order_line_items")
    context["order"] = order.first()

    return render(request, "customer_dashboard/order_detail.html", context)


@login_required(login_url="/admin/login/")
def company_last_order(request):
    context = {}
    user_address_id = request.GET.get("user_address_id", None)
    user_group_id = request.GET.get("user_group_id", None)
    user_id = request.GET.get("user_id", None)
    if user_address_id:
        orders = Order.objects.filter(order_group__user_address_id=user_address_id)
    elif user_group_id:
        orders = Order.objects.filter(order_group__user__user_group_id=user_group_id)
    elif user_id:
        orders = Order.objects.filter(order_group__user_id=user_id)
    else:
        return HttpRequest(status=204)

    orders = orders.order_by("-end_date").first()
    context["last_order"] = orders
    # Assume htmx request, so only return html snippet
    return render(
        request, "customer_dashboard/snippets/company_last_order_col.html", context
    )


@login_required(login_url="/admin/login/")
def locations(request):
    context = {}
    context["user"] = get_user(request)
    context["is_impersonating"] = is_impersonating(request)
    context["user_group"] = get_user_group(request)
    pagination_limit = 25
    page_number = 1
    if request.GET.get("p", None) is not None:
        page_number = request.GET.get("p")
    search_q = request.GET.get("q", None)
    # location_id = request.GET.get("location_id", None)
    # This is an HTMX request, so respond with html snippet
    if request.headers.get("HX-Request"):
        tab = request.GET.get("tab", None)
        context["tab"] = tab
        query_params = request.GET.copy()

        if request.user.is_staff and tab == "new":
            user_addresses = UserAddressUtils.get_new(search_q=search_q)
            context["help_text"] = "New locations created in the last 30 days."
        elif request.user.is_staff and tab == "active":
            user_addresses = UserAddressUtils.get_active(search_q=search_q)
            context["help_text"] = "Active locations with orders in the last 30 days."
            pagination_limit = 100  # Create large limit due to long request time
        elif request.user.is_staff and (tab == "churned" or tab == "fully_churned"):
            cutoff_date = datetime.date.today() - datetime.timedelta(days=30)
            churn_date = datetime.date.today() - datetime.timedelta(days=60)
            user_addresses = UserAddressUtils.get_churning(
                search_q=search_q, tab=tab, old_date=churn_date, new_date=cutoff_date
            )
            pagination_limit = 200  # Create large limit due to long request time.
            if tab == "fully_churned":
                context["help_text"] = (
                    f"""Locations that had orders in the previous 30 day period, but no orders in the last 30 day period
                    (old: {churn_date.strftime('%B %d, %Y')} - {cutoff_date.strftime('%B %d, %Y')},
                    new: {cutoff_date.strftime('%B %d, %Y')} - {datetime.date.today().strftime('%B %d, %Y')})."""
                )
            else:
                context["help_text"] = (
                    f"""Churning locations are those with a smaller revenue when compared to the previous
                    30 day period (old: {churn_date.strftime('%B %d, %Y')} - {cutoff_date.strftime('%B %d, %Y')},
                    new: {cutoff_date.strftime('%B %d, %Y')} - {datetime.date.today().strftime('%B %d, %Y')})."""
                )
        else:
            user_addresses = get_location_objects(
                request, context["user"], context["user_group"], search_q=search_q
            )

        paginator = Paginator(user_addresses, pagination_limit)
        page_obj = paginator.get_page(page_number)
        context["page_obj"] = page_obj

        if page_number is None:
            page_number = 1
        else:
            page_number = int(page_number)

        query_params["p"] = 1
        context["page_start_link"] = f"/customer/locations/?{query_params.urlencode()}"
        query_params["p"] = page_number
        context["page_current_link"] = (
            f"/customer/locations/?{query_params.urlencode()}"
        )
        if page_obj.has_previous():
            query_params["p"] = page_obj.previous_page_number()
            context["page_prev_link"] = (
                f"/customer/locations/?{query_params.urlencode()}"
            )
        if page_obj.has_next():
            query_params["p"] = page_obj.next_page_number()
            context["page_next_link"] = (
                f"/customer/locations/?{query_params.urlencode()}"
            )
        query_params["p"] = paginator.num_pages
        context["page_end_link"] = f"/customer/locations/?{query_params.urlencode()}"
        return render(
            request, "customer_dashboard/snippets/locations_table.html", context
        )

    query_params = request.GET.copy()
    if query_params.get("tab", None) is not None:
        context["locations_table_link"] = request.get_full_path()
    else:
        # Else load pending tab as default
        context["locations_table_link"] = (
            f"{reverse('customer_companies')}?{query_params.urlencode()}"
        )
    return render(request, "customer_dashboard/locations.html", context)


@login_required(login_url="/admin/login/")
def location_detail(request, location_id):
    context = {}
    context["user"] = get_user(request)
    context["is_impersonating"] = is_impersonating(request)
    context["user_group"] = get_user_group(request)
    # This is an HTMX request, so respond with html snippet
    # if request.headers.get("HX-Request"):
    user_address = UserAddress.objects.get(id=location_id)
    context["user_address"] = user_address
    if user_address.user_group_id:
        context["users"] = User.objects.filter(user_group_id=user_address.user_group_id)
        today = datetime.date.today()
        order_groups = OrderGroup.objects.filter(user_address_id=user_address.id)
        order_groups = order_groups.select_related(
            "seller_product_seller_location__seller_product__seller",
            "seller_product_seller_location__seller_product__product__main_product",
            # "user_address",
        )
        # order_groups = order_groups.prefetch_related("orders")
        order_groups = order_groups.order_by("-end_date")
        # Active orders are those that have an end_date in the future or are null (recurring orders).
        context["active_orders"] = []
        context["past_orders"] = []
        for order_group in order_groups:
            if order_group.end_date and order_group.end_date < today:
                if len(context["past_orders"]) < 2:
                    context["past_orders"].append(order_group)
            else:
                if len(context["active_orders"]) < 2:
                    context["active_orders"].append(order_group)
            # Only show the first 2 active and past order_groups.
            if len(context["active_orders"]) >= 2 and len(context["past_orders"]) >= 2:
                break
        # TODO: Maybe store these orders for this user in local cache so that, if see all is tapped, it will be faster.
        context["invoices"] = []
        invoices = Invoice.objects.filter(
            user_address_id=context["user_address"].id
        ).order_by("-due_date")
        if invoices.exists():
            context["invoices"] = invoices[:5]

    if request.method == "POST":
        try:
            save_model = None
            if "access_details_submit" in request.POST:
                form = AccessDetailsForm(request.POST)
                context["form"] = form
                if form.is_valid():
                    if (
                        form.cleaned_data.get("access_details")
                        != user_address.access_details
                    ):
                        user_address.access_details = form.cleaned_data.get(
                            "access_details"
                        )
                        save_model = user_address
                else:
                    raise InvalidFormError(form, "Invalid AccessDetailsForm")
            elif "user_address_submit" in request.POST:
                form = UserAddressForm(request.POST)
                context["user_address_form"] = form
                if form.is_valid():
                    if form.cleaned_data.get("name") != user_address.name:
                        user_address.name = form.cleaned_data.get("name")
                        save_model = user_address
                    if form.cleaned_data.get("address_type") != str(
                        user_address.user_address_type_id
                    ):
                        user_address.user_address_type_id = form.cleaned_data.get(
                            "address_type"
                        )
                        save_model = user_address
                    if form.cleaned_data.get("street") != user_address.street:
                        user_address.street = form.cleaned_data.get("street")
                        save_model = user_address
                    if form.cleaned_data.get("city") != user_address.city:
                        user_address.city = form.cleaned_data.get("city")
                        save_model = user_address
                    if form.cleaned_data.get("state") != user_address.state:
                        user_address.state = form.cleaned_data.get("state")
                        save_model = user_address
                    if form.cleaned_data.get("postal_code") != user_address.postal_code:
                        user_address.postal_code = form.cleaned_data.get("postal_code")
                        save_model = user_address
                    if form.cleaned_data.get("autopay") != user_address.autopay:
                        user_address.autopay = form.cleaned_data.get("autopay")
                        save_model = user_address
                    if form.cleaned_data.get("is_archived") != user_address.is_archived:
                        user_address.is_archived = form.cleaned_data.get("is_archived")
                        save_model = user_address
                    if (
                        form.cleaned_data.get("access_details")
                        != user_address.access_details
                    ):
                        user_address.access_details = form.cleaned_data.get(
                            "access_details"
                        )
                        save_model = user_address
                    if (
                        form.cleaned_data.get("allow_saturday_delivery")
                        != user_address.allow_saturday_delivery
                    ):
                        user_address.allow_saturday_delivery = form.cleaned_data.get(
                            "allow_saturday_delivery"
                        )
                        save_model = user_address
                    if (
                        form.cleaned_data.get("allow_sunday_delivery")
                        != user_address.allow_sunday_delivery
                    ):
                        user_address.allow_sunday_delivery = form.cleaned_data.get(
                            "allow_sunday_delivery"
                        )
                        save_model = user_address
                else:
                    raise InvalidFormError(form, "Invalid UserAddressForm")
            if save_model:
                save_model.save()
                messages.success(request, "Successfully saved!")
            else:
                messages.info(request, "No changes detected.")
            return render(request, "customer_dashboard/location_detail.html", context)
        except InvalidFormError as e:
            # This will let bootstrap know to highlight the fields with errors.
            for field in e.form.errors:
                e.form.fields[field].widget.attrs["class"] += " is-invalid"
            # messages.error(request, "Error saving, please contact us if this continues.")
            # messages.error(request, e.msg)
    else:
        context["form"] = AccessDetailsForm(
            initial={"access_details": user_address.access_details}
        )
        context["user_address_form"] = UserAddressForm(
            initial={
                "name": user_address.name,
                "address_type": user_address.user_address_type_id,
                "street": user_address.street,
                "city": user_address.city,
                "state": user_address.state,
                "postal_code": user_address.postal_code,
                "is_archived": user_address.is_archived,
                "allow_saturday_delivery": user_address.allow_saturday_delivery,
                "allow_sunday_delivery": user_address.allow_sunday_delivery,
                "access_details": user_address.access_details,
            }
        )

    # For any request type, get the current UserUserAddress objects.
    user_user_addresses = UserUserAddress.objects.filter(
        user_address_id=location_id
    ).select_related("user")

    user_user_location_normal = []
    user_user_location_normal_ids = []
    user_user_location_admin_users = []
    for user_user_address in user_user_addresses:
        if user_user_address.user.type == UserType.ADMIN:
            user_user_location_admin_users.append(user_user_address.user.id)
        else:
            user_user_location_normal.append(user_user_address)
            user_user_location_normal_ids.append(user_user_address.user.id)

    context["user_user_addresses"] = user_user_location_normal

    # Get the list of UserGroup Users that are not already associated with the SellerLocation.
    if user_address.user_group:
        context["non_associated_users"] = (
            User.objects.filter(
                user_group=user_address.user_group,
            )
            .exclude(
                id__in=user_user_location_normal_ids,
            )
            .exclude(
                type=UserType.ADMIN,
            )
        )

        # Get ADMIN users for this UserGroup.
        admin_users = User.objects.filter(
            user_group_id=user_address.user_group.id,
            type=UserType.ADMIN,
        )
        context["location_admins"] = []
        for user in admin_users:
            if user.id in user_user_location_admin_users:
                context["location_admins"].append({"user": user, "notify": True})
            else:
                context["location_admins"].append({"user": user, "notify": False})

    return render(request, "customer_dashboard/location_detail.html", context)


@login_required(login_url="/admin/login/")
def customer_location_user_add(request, user_address_id, user_id):

    user_address = UserAddress.objects.get(id=user_address_id)
    user = User.objects.get(id=user_id)

    # Throw error if user is not in the same seller group as the seller location.
    if user.user_group != user_address.user_group:
        return HttpResponse("Unauthorized", status=401)
    else:
        UserUserAddress.objects.create(
            user=user,
            user_address=user_address,
        )
        if request.headers.get("HX-Request"):
            return render(
                request,
                "customer_dashboard/snippets/user_user_address_row.html",
                {
                    "location_admin": {"user": user, "notify": True},
                    "user_address": user_address,
                },
            )
        else:
            return redirect(
                reverse(
                    "customer_location_detail",
                    kwargs={
                        "location_id": user_address_id,
                    },
                )
            )


@login_required(login_url="/admin/login/")
def customer_location_user_remove(request, user_address_id, user_id):

    user_address = UserAddress.objects.get(id=user_address_id)
    user = User.objects.get(id=user_id)

    # Throw error if user is not in the same seller group as the seller location.
    if user.user_group != user_address.user_group:
        return HttpResponse("Unauthorized", status=401)
    else:
        UserUserAddress.objects.filter(
            user=user,
            user_address=user_address,
        ).delete()
        if request.headers.get("HX-Request"):
            return render(
                request,
                "customer_dashboard/snippets/user_user_address_row.html",
                {
                    "location_admin": {"user": user, "notify": False},
                    "user_address": user_address,
                },
            )
        else:
            return redirect(
                reverse(
                    "customer_location_detail",
                    kwargs={
                        "location_id": user_address_id,
                    },
                )
            )


@login_required(login_url="/admin/login/")
def new_location(request):
    context = {}
    context["user"] = get_user(request)
    context["is_impersonating"] = is_impersonating(request)
    context["user_group"] = get_user_group(request)
    # If staff user and not impersonating, then warn that no customer is selected.
    if request.user.is_staff and not is_impersonating(request):
        messages.warning(
            request,
            f"No customer selected! Location would be added to your account [{request.user.email}].",
        )

    if request.method == "POST":
        try:
            save_model = None
            if "user_address_submit" in request.POST:
                form = UserAddressForm(request.POST)
                context["user_address_form"] = form
                if form.is_valid():
                    name = form.cleaned_data.get("name")
                    address_type = form.cleaned_data.get("address_type")
                    street = form.cleaned_data.get("street")
                    city = form.cleaned_data.get("city")
                    state = form.cleaned_data.get("state")
                    postal_code = form.cleaned_data.get("postal_code")
                    autopay = form.cleaned_data.get("autopay")
                    is_archived = form.cleaned_data.get("is_archived")
                    access_details = form.cleaned_data.get("access_details")
                    allow_saturday_delivery = form.cleaned_data.get(
                        "allow_saturday_delivery"
                    )
                    allow_sunday_delivery = form.cleaned_data.get(
                        "allow_sunday_delivery"
                    )
                    user_address = UserAddress(
                        user_group_id=context["user"].user_group_id,
                        user_id=context["user"].id,
                        name=name,
                        street=street,
                        city=city,
                        state=state,
                        postal_code=postal_code,
                        autopay=autopay,
                        is_archived=is_archived,
                        allow_saturday_delivery=allow_saturday_delivery,
                        allow_sunday_delivery=allow_sunday_delivery,
                    )
                    if address_type:
                        user_address.user_address_type_id = address_type
                    if access_details:
                        user_address.access_details = access_details
                    save_model = user_address
                else:
                    raise InvalidFormError(form, "Invalid UserAddressForm")
            if save_model:
                save_model.save()
                messages.success(request, "Successfully saved!")
            else:
                messages.info(request, "No changes detected.")
            return HttpResponseRedirect(reverse("customer_locations"))
        except InvalidFormError as e:
            # This will let bootstrap know to highlight the fields with errors.
            for field in e.form.errors:
                e.form.fields[field].widget.attrs["class"] += " is-invalid"
            # messages.error(request, "Error saving, please contact us if this continues.")
            # messages.error(request, e.msg)
    else:
        context["user_address_form"] = UserAddressForm()

    return render(request, "customer_dashboard/location_new_edit.html", context)


@login_required(login_url="/admin/login/")
def user_associated_locations(request, user_id):
    context = {}
    context["associated_locations"] = UserAddress.objects.filter(
        user_id=user_id
    ).count()
    # Assume htmx request
    # if request.headers.get("HX-Request"):
    return render(
        request,
        "customer_dashboard/snippets/user_associated_locations_count.html",
        context,
    )


@login_required(login_url="/admin/login/")
def users(request):
    context = {}
    context["user"] = get_user(request)
    context["is_impersonating"] = is_impersonating(request)
    context["user_group"] = get_user_group(request)
    pagination_limit = 25
    page_number = 1
    if request.GET.get("p", None) is not None:
        page_number = request.GET.get("p")
    user_id = request.GET.get("user_id", None)
    date = request.GET.get("date", None)
    search_q = request.GET.get("q", None)
    # location_id = request.GET.get("location_id", None)
    # This is an HTMX request, so respond with html snippet
    if request.headers.get("HX-Request"):
        tab = request.GET.get("tab", None)
        context["tab"] = tab
        query_params = request.GET.copy()

        if request.user.is_staff and tab == "new":
            users = UserUtils.get_new(search_q=search_q)
            context["help_text"] = "New users created in the last 30 days."
        elif request.user.is_staff and tab == "loggedin":
            users = UserUtils.get_loggedin(search_q=search_q)
            context["help_text"] = (
                "Get all users who have logged in, in the last 30 days."
            )
        elif request.user.is_staff and tab == "active":
            users = UserUtils.get_active(search_q=search_q)
            context["help_text"] = "Active users with orders in the last 30 days."
            pagination_limit = 100  # Create large limit due to long request time
        elif request.user.is_staff and (tab == "churned" or tab == "fully_churned"):
            cutoff_date = datetime.date.today() - datetime.timedelta(days=30)
            churn_date = datetime.date.today() - datetime.timedelta(days=60)
            users = UserUtils.get_churning(
                search_q=search_q, tab=tab, old_date=churn_date, new_date=cutoff_date
            )
            pagination_limit = 200  # Create large limit due to long request time.
            if tab == "fully_churned":
                context["help_text"] = (
                    f"""Users that had orders in the previous 30 day period, but no orders in the last 30 day period
                    (old: {churn_date.strftime('%B %d, %Y')} - {cutoff_date.strftime('%B %d, %Y')},
                    new: {cutoff_date.strftime('%B %d, %Y')} - {datetime.date.today().strftime('%B %d, %Y')})."""
                )
            else:
                context["help_text"] = (
                    f"""Churning users are those with a smaller revenue when compared to the previous
                    30 day period (old: {churn_date.strftime('%B %d, %Y')} - {cutoff_date.strftime('%B %d, %Y')},
                    new: {cutoff_date.strftime('%B %d, %Y')} - {datetime.date.today().strftime('%B %d, %Y')})."""
                )
        else:
            users = get_user_group_user_objects(
                request, context["user"], context["user_group"], search_q=search_q
            )
            if date:
                users = users.filter(date_joined__date=date)
            users = users.order_by("-date_joined")

        paginator = Paginator(users, pagination_limit)
        page_obj = paginator.get_page(page_number)
        context["page_obj"] = page_obj

        if page_number is None:
            page_number = 1
        else:
            page_number = int(page_number)

        query_params["p"] = 1
        context["page_start_link"] = f"/customer/users/?{query_params.urlencode()}"
        query_params["p"] = page_number
        context["page_current_link"] = f"/customer/users/?{query_params.urlencode()}"
        if page_obj.has_previous():
            query_params["p"] = page_obj.previous_page_number()
            context["page_prev_link"] = f"/customer/users/?{query_params.urlencode()}"
        if page_obj.has_next():
            query_params["p"] = page_obj.next_page_number()
            context["page_next_link"] = f"/customer/users/?{query_params.urlencode()}"
        query_params["p"] = paginator.num_pages
        context["page_end_link"] = f"/customer/users/?{query_params.urlencode()}"
        return render(request, "customer_dashboard/snippets/users_table.html", context)

    query_params = request.GET.copy()
    if query_params.get("tab", None) is not None:
        context["users_table_link"] = request.get_full_path()
    else:
        # Else load pending tab as default
        context["users_table_link"] = (
            f"{reverse('customer_users')}?{query_params.urlencode()}"
        )

    return render(request, "customer_dashboard/users.html", context)


@login_required(login_url="/admin/login/")
def user_detail(request, user_id):
    context = {}
    # This is an HTMX request, so respond with html snippet
    # if request.headers.get("HX-Request"):
    user = User.objects.get(id=user_id)
    context["user"] = user
    context["user_group"] = get_user_group(request)
    if user.user_group_id:
        context["user_addresses"] = UserAddress.objects.filter(user_id=user.id)[0:3]
        order_groups = OrderGroup.objects.filter(user_id=user.id)
        # Select related fields to reduce db queries.
        order_groups = order_groups.select_related(
            "seller_product_seller_location__seller_product__seller",
            "seller_product_seller_location__seller_product__product__main_product",
            # "user_address",
        )
        # order_groups = order_groups.prefetch_related("orders")
        order_groups = order_groups.order_by("-end_date")

        today = datetime.date.today()
        context["active_orders"] = []
        context["past_orders"] = []
        for order_group in order_groups:
            if order_group.end_date and order_group.end_date < today:
                if len(context["past_orders"]) < 2:
                    context["past_orders"].append(order_group)
            else:
                if len(context["active_orders"]) < 2:
                    context["active_orders"].append(order_group)
            # Only show the first 2 active and past order_groups.
            if len(context["active_orders"]) >= 2 and len(context["past_orders"]) >= 2:
                break

    if request.method == "POST":
        # NOTE: Since email is disabled, it is never POSTed,
        # so we need to copy the POST data and add the email back in. This ensures its presence in the form.
        POST_COPY = request.POST.copy()
        POST_COPY["email"] = user.email
        form = UserForm(POST_COPY, request.FILES)
        context["form"] = form
        if form.is_valid():
            save_db = False
            if form.cleaned_data.get("first_name") != user.first_name:
                user.first_name = form.cleaned_data.get("first_name")
                save_db = True
            if form.cleaned_data.get("last_name") != user.last_name:
                user.last_name = form.cleaned_data.get("last_name")
                save_db = True
            if form.cleaned_data.get("phone") != user.phone:
                user.phone = form.cleaned_data.get("phone")
                save_db = True
            if form.cleaned_data.get("type") != user.type:
                user.type = form.cleaned_data.get("type")
                save_db = True
            if request.FILES.get("photo"):
                user.photo = request.FILES["photo"]
                save_db = True
            elif request.POST.get("photo-clear") == "on":
                user.photo = None
                save_db = True
            if save_db:
                context["user"] = user
                user.save()
                messages.success(request, "Successfully saved!")
            else:
                messages.info(request, "No changes detected.")
            # Reload the form with the updated data (for some reason it doesn't update the form with the POST data).
            form = UserForm(
                initial={
                    "first_name": user.first_name,
                    "last_name": user.last_name,
                    "phone": user.phone,
                    "photo": user.photo,
                    "email": user.email,
                    "type": user.type,
                }
            )
            context["form"] = form
            # return HttpResponse("", status=200)
            # This is an HTMX request, so respond with html snippet
            # if request.headers.get("HX-Request"):
            return render(request, "customer_dashboard/user_detail.html", context)
        else:
            # This will let bootstrap know to highlight the fields with errors.
            for field in form.errors:
                form[field].field.widget.attrs["class"] += " is-invalid"
            # messages.error(request, "Error saving, please contact us if this continues.")
    else:
        form = UserForm(
            initial={
                "first_name": user.first_name,
                "last_name": user.last_name,
                "phone": user.phone,
                "photo": user.photo,
                "email": user.email,
                "type": user.type,
            }
        )
        context["form"] = form

    return render(request, "customer_dashboard/user_detail.html", context)


@login_required(login_url="/admin/login/")
def new_user(request):
    context = {}
    context["user"] = get_user(request)
    context["is_impersonating"] = is_impersonating(request)
    context["user_group"] = get_user_group(request)

    # Only allow admin to create new users.
    if context["user"].type != UserType.ADMIN:
        messages.error(request, "Only admins can create new users.")
        return HttpResponseRedirect(reverse("customer_users"))

    if request.method == "POST":
        try:
            save_model = None
            POST_COPY = request.POST.copy()
            # POST_COPY["email"] = user.email
            form = UserInviteForm(POST_COPY, request.FILES, auth_user=context["user"])
            context["form"] = form
            # Default to the current user's UserGroup.
            user_group_id = context["user"].user_group_id
            if not context["user_group"] and request.user.is_staff:
                usergroup_id = request.POST.get("usergroupId")
                if usergroup_id:
                    user_group = UserGroup.objects.get(id=usergroup_id)
                    user_group_id = user_group.id
            if form.is_valid():
                first_name = form.cleaned_data.get("first_name")
                last_name = form.cleaned_data.get("last_name")
                email = form.cleaned_data.get("email")
                user_type = form.cleaned_data.get("type")
                # Check if email is already in use.
                if email and User.objects.filter(email=email.casefold()).exists():
                    raise UserAlreadyExistsError()
                else:
                    if user_group_id:
                        user_invite = UserGroupAdminApprovalUserInvite(
                            user_group_id=user_group_id,
                            first_name=first_name,
                            last_name=last_name,
                            email=email,
                            type=user_type,
                        )
                        save_model = user_invite
                    elif request.user.is_staff:
                        # directly create the user
                        user = User(
                            first_name=first_name,
                            last_name=last_name,
                            email=email,
                            type=user_type,
                        )
                        save_model = user
                        messages.success(request, "Directly created user.")
                    else:
                        raise ValueError(
                            f"User:[{context['user'].id}]-UserGroup:[{user_group_id}]-invite attempt:[{email}]"
                        )
            else:
                raise InvalidFormError(form, "Invalid UserInviteForm")
            if save_model:
                save_model.save()
                messages.success(request, "Successfully saved!")
            else:
                messages.info(request, "No changes detected.")
            return HttpResponseRedirect(reverse("customer_users"))
        except UserAlreadyExistsError:
            messages.error(request, "User with that email already exists.")
        except InvalidFormError as e:
            # This will let bootstrap know to highlight the fields with errors.
            for field in e.form.errors:
                e.form.fields[field].widget.attrs["class"] += " is-invalid"
        except IntegrityError as e:
            if "unique constraint" in str(e):
                messages.error(request, "User with that email already exists.")
            else:
                messages.error(
                    request, "Error saving, please contact us if this continues."
                )
                messages.error(request, f"Database IntegrityError:[{e}]")
        except Exception as e:
            messages.error(
                request, "Error saving, please contact us if this continues."
            )
            messages.error(request, e)
    else:
        context["form"] = UserInviteForm(auth_user=context["user"])

    return render(request, "customer_dashboard/user_new_edit.html", context)


@login_required(login_url="/admin/login/")
def invoices(request):
    context = {}
    context["user"] = get_user(request)
    context["is_impersonating"] = is_impersonating(request)
    context["user_group"] = get_user_group(request)
    pagination_limit = 25
    page_number = 1
    if request.GET.get("p", None) is not None:
        page_number = request.GET.get("p")
    date = request.GET.get("date", None)
    location_id = request.GET.get("location_id", None)
    # This is an HTMX request, so respond with html snippet
    # if request.headers.get("HX-Request"):
    query_params = request.GET.copy()
    invoices = get_invoice_objects(request, context["user"], context["user_group"])
    if location_id:
        invoices = invoices.filter(user_address_id=location_id)
    if date:
        invoices = invoices.filter(due_date__date=date)
    invoices = invoices.order_by("-due_date")
    today = datetime.date.today()
    context["total_paid"] = 0
    context["past_due"] = 0
    context["total_open"] = 0
    for invoice in invoices:
        context["total_paid"] += invoice.amount_paid
        context["total_open"] += invoice.amount_remaining
        if invoice.due_date and invoice.due_date.date() > today:
            context["past_due"] += invoice.amount_remaining

    paginator = Paginator(invoices, pagination_limit)
    page_obj = paginator.get_page(page_number)
    context["page_obj"] = page_obj

    if page_number is None:
        page_number = 1
    else:
        page_number = int(page_number)

    query_params["p"] = 1
    context["page_start_link"] = f"/customer/invoices/?{query_params.urlencode()}"
    query_params["p"] = page_number
    context["page_current_link"] = f"/customer/invoices/?{query_params.urlencode()}"
    if page_obj.has_previous():
        query_params["p"] = page_obj.previous_page_number()
        context["page_prev_link"] = f"/customer/invoices/?{query_params.urlencode()}"
    if page_obj.has_next():
        query_params["p"] = page_obj.next_page_number()
        context["page_next_link"] = f"/customer/invoices/?{query_params.urlencode()}"
    query_params["p"] = paginator.num_pages
    context["page_end_link"] = f"/customer/invoices/?{query_params.urlencode()}"
    return render(request, "customer_dashboard/invoices.html", context)


@login_required(login_url="/admin/login/")
def companies(request):
    context = {}
    context["user"] = get_user(request)
    context["is_impersonating"] = is_impersonating(request)
    context["user_group"] = get_user_group(request)
    context["help_text"] = (
        "Companies [ list of comanies where UserGroup.Seller == NULL ]"
    )
    if not request.user.is_staff:
        return HttpResponseRedirect(reverse("customer_home"))
    pagination_limit = 25
    page_number = 1
    if request.GET.get("p", None) is not None:
        page_number = request.GET.get("p")
    search_q = request.GET.get("q", None)
    # location_id = request.GET.get("location_id", None)
    # This is an HTMX request, so respond with html snippet
    if request.headers.get("HX-Request"):
        tab = request.GET.get("tab", None)
        context["tab"] = tab
        query_params = request.GET.copy()

        if tab == "new":
            user_groups = UserGroupUtils.get_new(search_q=search_q)
            context["help_text"] = "New Companies created in the last 30 days."
        elif tab == "active":
            user_groups = UserGroupUtils.get_active(search_q=search_q)
            context["help_text"] = "Active Companies with orders in the last 30 days."
            pagination_limit = 100
        elif tab == "churned" or tab == "fully_churned":
            cutoff_date = datetime.date.today() - datetime.timedelta(days=30)
            churn_date = datetime.date.today() - datetime.timedelta(days=60)
            user_groups = UserGroupUtils.get_churning(
                search_q=search_q, tab=tab, old_date=churn_date, new_date=cutoff_date
            )
            pagination_limit = len(user_groups)
            if tab == "fully_churned":
                context["help_text"] = (
                    f"""Companies that had orders in the previous 30 day period, but no orders in the last 30 day period
                    (old: {churn_date.strftime('%B %d, %Y')} - {cutoff_date.strftime('%B %d, %Y')},
                    new: {cutoff_date.strftime('%B %d, %Y')} - {datetime.date.today().strftime('%B %d, %Y')})."""
                )
            else:
                context["help_text"] = (
                    f"""Churning Companies are those with a smaller revenue when compared to the previous
                    30 day period (old: {churn_date.strftime('%B %d, %Y')} - {cutoff_date.strftime('%B %d, %Y')},
                    new: {cutoff_date.strftime('%B %d, %Y')} - {datetime.date.today().strftime('%B %d, %Y')})."""
                )
        else:
            user_groups = UserGroup.objects.filter(seller__isnull=True)
            if search_q:
                user_groups = user_groups.filter(name__icontains=search_q)
            user_groups = user_groups.order_by("name")

        paginator = Paginator(user_groups, pagination_limit)
        page_obj = paginator.get_page(page_number)
        context["page_obj"] = page_obj

        if page_number is None:
            page_number = 1
        else:
            page_number = int(page_number)

        query_params["p"] = 1
        context["page_start_link"] = f"/customer/companies/?{query_params.urlencode()}"
        query_params["p"] = page_number
        context["page_current_link"] = (
            f"/customer/companies/?{query_params.urlencode()}"
        )
        if page_obj.has_previous():
            query_params["p"] = page_obj.previous_page_number()
            context["page_prev_link"] = (
                f"/customer/companies/?{query_params.urlencode()}"
            )
        if page_obj.has_next():
            query_params["p"] = page_obj.next_page_number()
            context["page_next_link"] = (
                f"/customer/companies/?{query_params.urlencode()}"
            )
        query_params["p"] = paginator.num_pages
        context["page_end_link"] = f"/customer/companies/?{query_params.urlencode()}"
        return render(
            request, "customer_dashboard/snippets/companies_table.html", context
        )

    query_params = request.GET.copy()
    if query_params.get("tab", None) is not None:
        context["companies_table_link"] = request.get_full_path()
    else:
        # Else load pending tab as default
        context["companies_table_link"] = (
            f"{reverse('customer_companies')}?{query_params.urlencode()}"
        )
    return render(request, "customer_dashboard/companies.html", context)


@login_required(login_url="/admin/login/")
def company_detail(request, user_group_id=None):
    context = {}
    context["user"] = get_user(request)
    context["is_impersonating"] = is_impersonating(request)
    if not user_group_id:
        if request.user.type != UserType.ADMIN:
            return HttpResponseRedirect(reverse("customer_home"))
        user_group = get_user_group(request)
        if not user_group:
            if hasattr(request.user, "user_group") and request.user.user_group:
                user_group = request.user.user_group
                messages.warning(
                    request,
                    f"No customer selected! Using current staff user group [{request.user.user_group}].",
                )
            else:
                # Get first available UserGroup.
                user_group = UserGroup.objects.all().first()
                messages.warning(
                    request,
                    f"No customer selected! Using first user group found: [{user_group.name}].",
                )
    else:
        if not request.user.is_staff:
            return HttpResponseRedirect(reverse("customer_home"))
        user_group = UserGroup.objects.filter(id=user_group_id)
        user_group = user_group.prefetch_related("users", "user_addresses")
        user_group = user_group.first()
    context["user_group"] = user_group
    if request.method == "POST":
        form = UserGroupForm(request.POST, request.FILES, user=context["user"])
        context["form"] = form
        if form.is_valid():
            save_db = False
            if form.cleaned_data.get("name") != user_group.name:
                user_group.name = form.cleaned_data.get("name")
                save_db = True
            if form.cleaned_data.get("pay_later") != user_group.pay_later:
                user_group.pay_later = form.cleaned_data.get("pay_later")
                save_db = True
            if form.cleaned_data.get("autopay") != user_group.autopay:
                user_group.autopay = form.cleaned_data.get("autopay")
                save_db = True
            if form.cleaned_data.get("net_terms") != user_group.net_terms:
                user_group.net_terms = form.cleaned_data.get("net_terms")
                save_db = True
            if (
                form.cleaned_data.get("invoice_frequency")
                != user_group.invoice_frequency
            ):
                user_group.invoice_frequency = form.cleaned_data.get(
                    "invoice_frequency"
                )
                save_db = True
            if (
                form.cleaned_data.get("invoice_day_of_month")
                != user_group.invoice_day_of_month
            ):
                user_group.invoice_day_of_month = form.cleaned_data.get(
                    "invoice_day_of_month"
                )
                save_db = True
            if (
                form.cleaned_data.get("invoice_at_project_completion")
                != user_group.invoice_at_project_completion
            ):
                user_group.invoice_at_project_completion = form.cleaned_data.get(
                    "invoice_at_project_completion"
                )
                save_db = True
            if (
                form.cleaned_data.get("credit_line_limit")
                != user_group.credit_line_limit
            ):
                user_group.credit_line_limit = form.cleaned_data.get(
                    "credit_line_limit"
                )
                save_db = True
            if (
                form.cleaned_data.get("compliance_status")
                != user_group.compliance_status
            ):
                user_group.compliance_status = form.cleaned_data.get(
                    "compliance_status"
                )
                save_db = True
            if (
                form.cleaned_data.get("tax_exempt_status")
                != user_group.tax_exempt_status
            ):
                user_group.tax_exempt_status = form.cleaned_data.get(
                    "tax_exempt_status"
                )
                save_db = True

            if save_db:
                context["user_group"] = user_group
                user_group.save()
                messages.success(request, "Successfully saved!")
            else:
                messages.info(request, "No changes detected.")
            # Reload the form with the updated data since disabled fields do not POST.
            form = UserGroupForm(
                initial={
                    "name": user_group.name,
                    "pay_later": user_group.pay_later,
                    "autopay": user_group.autopay,
                    "net_terms": user_group.net_terms,
                    "invoice_frequency": user_group.invoice_frequency,
                    "invoice_day_of_month": user_group.invoice_day_of_month,
                    "invoice_at_project_completion": user_group.invoice_at_project_completion,
                    "share_code": user_group.share_code,
                    "credit_line_limit": user_group.credit_line_limit,
                    "compliance_status": user_group.compliance_status,
                    "tax_exempt_status": user_group.tax_exempt_status,
                },
                user=context["user"],
            )
            context["form"] = form
            # return HttpResponse("", status=200)
            # This is an HTMX request, so respond with html snippet
            # if request.headers.get("HX-Request"):
            return render(request, "customer_dashboard/company_detail.html", context)
        else:
            # This will let bootstrap know to highlight the fields with errors.
            for field in form.errors:
                form[field].field.widget.attrs["class"] += " is-invalid"
            # messages.error(request, "Error saving, please contact us if this continues.")
    else:
        context["form"] = UserGroupForm(
            initial={
                "name": user_group.name,
                "pay_later": user_group.pay_later,
                "autopay": user_group.autopay,
                "net_terms": user_group.net_terms,
                "invoice_frequency": user_group.invoice_frequency,
                "invoice_day_of_month": user_group.invoice_day_of_month,
                "invoice_at_project_completion": user_group.invoice_at_project_completion,
                "share_code": user_group.share_code,
                "credit_line_limit": user_group.credit_line_limit,
                "compliance_status": user_group.compliance_status,
                "tax_exempt_status": user_group.tax_exempt_status,
            },
            user=context["user"],
        )
        context["types"] = context["user"].get_allowed_user_types()
    return render(request, "customer_dashboard/company_detail.html", context)


@login_required(login_url="/admin/login/")
def user_email_check(request):
    context = {}
    context["user"] = get_user(request)
    context["help_msg"] = ""
    context["css_class"] = "form-valid"
    if request.method == "POST":
        context["email"] = request.POST.get("email")
        context["phone"] = request.POST.get("phone")
        context["first_name"] = request.POST.get("first_name")
        context["last_name"] = request.POST.get("last_name")
        context["last_name"] = request.POST.get("last_name")
        context["type"] = request.POST.get("type")
        if context["type"]:
            context["types"] = context["user"].get_allowed_user_types()
    else:
        return HttpResponse("Invalid request method.", status=400)
    if context["email"]:
        try:
            validate_email(context["email"])
            if User.objects.filter(email=context["email"].casefold()).exists():
                user = User.objects.get(email=context["email"].casefold())
                if user.user_group:
                    context["error"] = (
                        f"User [{context['email']}] already exists in UserGroup [{user.user_group.name}]."
                    )
                    context["css_class"] = "form-error"
                else:
                    context["help_msg"] = "Found existing user with that email."
                    context["email"] = user.email
                    context["phone"] = user.phone
                    context["first_name"] = user.first_name
                    context["last_name"] = user.last_name
                    context["type"] = user.type
        except ValidationError as e:
            context["error"] = f"{e}"
            context["css_class"] = "form-error"

    # Assume htmx request
    # if request.headers.get("HX-Request"):
    return render(
        request,
        "customer_dashboard/snippets/email_check.html",
        context,
    )


@login_required(login_url="/admin/login/")
def new_company(request):
    context = {}
    context["user"] = get_user(request)
    context["is_impersonating"] = is_impersonating(request)
    if not request.user.is_staff:
        return HttpResponseRedirect(reverse("customer_home"))
    context["user_group"] = None
    context["help_msg"] = "Enter new or existing user email."
    if request.method == "POST":
        try:
            form = UserGroupForm(request.POST, request.FILES, user=request.user)
            POST_COPY = request.POST.copy()
            if request.POST.get("type"):
                context["type"] = request.POST.get("type")
            else:
                POST_COPY["type"] = UserType.ADMIN
            context["user_form"] = UserForm(POST_COPY, request.FILES)
            context["user_form"].fields["email"].disabled = False
            context["email"] = request.POST.get("email")
            context["phone"] = request.POST.get("phone")
            context["first_name"] = request.POST.get("first_name")
            context["last_name"] = request.POST.get("last_name")
            context["form"] = form
            if form.is_valid():
                # Create New UserGroup
                user_group = UserGroup(
                    name=form.cleaned_data.get("name"),
                    pay_later=form.cleaned_data.get("pay_later"),
                    autopay=form.cleaned_data.get("autopay"),
                    net_terms=form.cleaned_data.get("net_terms"),
                    invoice_frequency=form.cleaned_data.get("invoice_frequency"),
                    invoice_day_of_month=form.cleaned_data.get("invoice_day_of_month"),
                    invoice_at_project_completion=form.cleaned_data.get(
                        "invoice_at_project_completion"
                    ),
                    credit_line_limit=form.cleaned_data.get("credit_line_limit"),
                    compliance_status=form.cleaned_data.get("compliance_status"),
                    tax_exempt_status=form.cleaned_data.get("tax_exempt_status"),
                )
                context["user_group"] = user_group
                user_group.save()
                if context["user_form"].is_valid():
                    # Create New User
                    email = context["user_form"].cleaned_data.get("email")
                    if User.objects.filter(email=email.casefold()).exists():
                        user = User.objects.get(email=email.casefold())
                        if user.user_group:
                            messages.error(
                                request,
                                f"User with email [{email}] already exists in UserGroup [{user.user_group.name}].",
                            )
                        else:
                            user.user_group = user_group
                            user.save()
                            messages.success(request, "Successfully saved!")
                            return HttpResponseRedirect(reverse("customer_companies"))
                    else:
                        user = User(
                            first_name=context["user_form"].cleaned_data.get(
                                "first_name"
                            ),
                            last_name=context["user_form"].cleaned_data.get(
                                "last_name"
                            ),
                            email=context["user_form"].cleaned_data.get("email"),
                            type=context["user_form"].cleaned_data.get("type"),
                            user_group=user_group,
                        )
                        user.save()
                        messages.success(request, "Successfully saved!")
                        return HttpResponseRedirect(reverse("customer_companies"))
            else:
                # This will let bootstrap know to highlight the fields with errors.
                for field in form.errors:
                    form[field].field.widget.attrs["class"] += " is-invalid"
                messages.error(
                    request, "Error saving, please contact us if this continues."
                )
        except Exception as e:
            messages.error(
                request, f"Error saving, please contact us if this continues. [{e}]"
            )
            logger.error(f"new_company: [{e}]", exc_info=e)
    else:
        context["form"] = UserGroupForm(user=request.user)

    return render(request, "customer_dashboard/company_new.html", context)


@login_required(login_url="/admin/login/")
def company_new_user(request, user_group_id):
    context = {}
    context["user"] = get_user(request)
    context["is_impersonating"] = is_impersonating(request)
    context["user_group"] = UserGroup.objects.get(id=user_group_id)

    # Only allow admin to create new users.
    if context["user"].type != UserType.ADMIN:
        messages.error(request, "Only admins can create new users.")
        return HttpResponseRedirect(request.get_full_path())

    if request.method == "POST":
        try:
            save_model = None
            POST_COPY = request.POST.copy()
            # POST_COPY["email"] = user.email
            form = UserInviteForm(POST_COPY, request.FILES, auth_user=context["user"])
            context["form"] = form
            if form.is_valid():
                context["first_name"] = form.cleaned_data.get("first_name")
                context["last_name"] = form.cleaned_data.get("last_name")
                context["email"] = form.cleaned_data.get("email")
                context["type"] = form.cleaned_data.get("type")
                context["types"] = context["user"].get_allowed_user_types()
                # Check if email is already in use.
                if (
                    context["email"]
                    and User.objects.filter(email=context["email"].casefold()).exists()
                ):
                    user = User.objects.get(email=context["email"].casefold())
                    if user.user_group:
                        raise UserAlreadyExistsError()
                    else:
                        user.user_group = context["user_group"]
                        save_model = user
                else:
                    user_invite = UserGroupAdminApprovalUserInvite(
                        user_group_id=context["user_group"].id,
                        first_name=context["first_name"],
                        last_name=context["last_name"],
                        email=context["email"],
                        type=context["type"],
                    )
                    save_model = user_invite
            else:
                raise InvalidFormError(form, "Invalid UserInviteForm")
            if save_model:
                save_model.save()
                context["form_msg"] = "Successfully saved!"
                context["first_name"] = context["last_name"] = context["email"] = (
                    context["type"]
                ) = ""
        except UserAlreadyExistsError:
            context["form_error"] = "User with that email already exists."
        except InvalidFormError as e:
            # This will let bootstrap know to highlight the fields with errors.
            context["form_error"] = ""
            for field in e.form.errors:
                e.form.fields[field].widget.attrs["class"] += " is-invalid"
                context["form_error"] += f"{field}: {e.form[field].errors}"
        except Exception as e:
            context["form_error"] = (
                f"Error saving, please contact us if this continues: [{e}]."
            )
            messages.error(request, e)
    else:
        context["types"] = context["user"].get_allowed_user_types()

    return render(request, "customer_dashboard/snippets/company_new_user.html", context)<|MERGE_RESOLUTION|>--- conflicted
+++ resolved
@@ -68,11 +68,8 @@
     UserForm,
     UserGroupForm,
     UserInviteForm,
-<<<<<<< HEAD
-=======
     OrderGroupForm,
     OrderGroupSwapForm,
->>>>>>> 1c2763ac
 )
 
 logger = logging.getLogger(__name__)
@@ -773,13 +770,7 @@
     if request.method == "POST":
         user_address_id = request.POST.get("user_address")
         if user_address_id:
-<<<<<<< HEAD
-            context["selected_user_address"] = UserAddress.objects.get(
-                id=user_address_id
-            )
-=======
             context["selected_user_address"] = UserAddress.objects.get(id=user_address_id)
->>>>>>> 1c2763ac
         query_params = {
             "product_id": context["product_id"],
             "user_address": request.POST.get("user_address"),
@@ -915,11 +906,7 @@
     for seller_product_seller_location in seller_product_seller_locations:
         seller_d = {}
         seller_d["seller_product_seller_location"] = seller_product_seller_location
-<<<<<<< HEAD
         pricing = PricingEngine.get_price(
-=======
-        seller_d["price_data"] = PricingEngine.get_price(
->>>>>>> 1c2763ac
             user_address=UserAddress.objects.get(
                 id=context["user_address"],
             ),
@@ -937,10 +924,7 @@
 
         seller_d["price_data"] = PricingEngineResponseSerializer(pricing).data
         print(seller_d["price_data"])
-<<<<<<< HEAD
-
-=======
->>>>>>> 1c2763ac
+
         context["seller_product_seller_locations"].append(seller_d)
 
     # step_time = time.time()
