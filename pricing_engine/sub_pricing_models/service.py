from decimal import Decimal
from typing import Optional, Tuple, Union

from api.models.seller.seller_product_seller_location import SellerProductSellerLocation
<<<<<<< HEAD
from common.utils.distance.distance import DistanceUtils
from pricing_engine.models import PricingLineItem, PricingLineItemGroup
=======
from api.models.user.user_address import UserAddress
from common.utils.distance.distance import DistanceUtils
>>>>>>> 1c2763ac


class ServicePrice:
    @staticmethod
    def get_price(
        latitude: Decimal,
        longitude: Decimal,
        seller_product_seller_location: SellerProductSellerLocation,
        times_per_week: int = None,
<<<<<<< HEAD
    ) -> Optional[Union[Tuple[PricingLineItemGroup, list[PricingLineItem]], None]]:
=======
    ):
>>>>>>> 1c2763ac
        """
        This method computes the service price based on customer location,
        seller location, and product. You'll need to implement the logic here
        considering factors like distance, product complexity, etc.

        Args:
          latitude: The customer's latitude (float)
          longitude: The customer's longitude (float)
          seller_product_seller_location: SellerProductSellerLocation object
          times_per_week [Optional]: Number of times per week the service is required (int)

        Returns:
          The service price (float)
        """
<<<<<<< HEAD
        group = PricingLineItemGroup(
            title="Service",
            code="service",
        )

        if (
            seller_product_seller_location.seller_product.product.main_product.has_service
            and hasattr(seller_product_seller_location, "service")
        ):
            # Legacy Service Model.
            miles = DistanceUtils.get_euclidean_distance(
                lat1=latitude,
                lon1=longitude,
                lat2=seller_product_seller_location.seller_location.latitude,
                lon2=seller_product_seller_location.seller_location.longitude,
            )

            items = seller_product_seller_location.service.get_price(
                miles=miles,
            )

            return (
                group,
                items,
            )
        elif (
            seller_product_seller_location.seller_product.product.main_product.has_service_times_per_week
            and hasattr(seller_product_seller_location, "service_times_per_week")
            and times_per_week
        ):
            # New Times Per Week Service Model.
            item = seller_product_seller_location.service_times_per_week.get_price(
                times_per_week=times_per_week,
            )

            return (
                group,
                [item],
=======
        price = 0
        if (
            seller_product_seller_location.seller_product.product.main_product.has_service
            and seller_product_seller_location.service
        ):
            # Legacy Service Model.
            price = _service_legacy_price(
                seller_product_seller_location=seller_product_seller_location,
                latitude=latitude,
                longitude=longitude,
            )
        elif (
            seller_product_seller_location.seller_product.product.main_product.has_service_times_per_week
            and seller_product_seller_location.service_times_per_week
            and times_per_week
        ):
            # New Times Per Week Service Model.
            price = _service_times_per_week_price(
                seller_product_seller_location=seller_product_seller_location,
                times_per_week=times_per_week,
            )
        if price is None:
            price = 0
        return price


def _service_legacy_price(
    seller_product_seller_location: SellerProductSellerLocation,
    latitude: Decimal,
    longitude: Decimal,
):
    price = 0

    # Legacy Service Model.
    if seller_product_seller_location.service.price_per_mile:
        miles = DistanceUtils.get_euclidean_distance(
            lat1=latitude,
            lon1=longitude,
            lat2=seller_product_seller_location.seller_location.latitude,
            lon2=seller_product_seller_location.seller_location.longitude,
        )

        price += seller_product_seller_location.service.price_per_mile * miles
    if seller_product_seller_location.service.flat_rate_price:
        price += seller_product_seller_location.service.flat_rate_price

    return price


def _service_times_per_week_price(
    seller_product_seller_location: SellerProductSellerLocation,
    times_per_week: int = None,
):
    if (
        seller_product_seller_location.seller_product.product.main_product.has_service_times_per_week
        and seller_product_seller_location.service_times_per_week
        and times_per_week
    ):
        # New Times Per Week Service Model.
        if (
            times_per_week == 1
            and seller_product_seller_location.service_times_per_week.one_time_per_week
        ):
            return (
                seller_product_seller_location.service_times_per_week.one_time_per_week
            )
        elif (
            times_per_week == 2
            and seller_product_seller_location.service_times_per_week.two_times_per_week
        ):
            return (
                seller_product_seller_location.service_times_per_week.two_times_per_week
            )
        elif (
            times_per_week == 3
            and seller_product_seller_location.service_times_per_week.three_times_per_week
        ):
            return (
                seller_product_seller_location.service_times_per_week.three_times_per_week
            )
        elif (
            times_per_week == 4
            and seller_product_seller_location.service_times_per_week.four_times_per_week
        ):
            return (
                seller_product_seller_location.service_times_per_week.four_times_per_week
            )
        elif (
            times_per_week == 5
            and seller_product_seller_location.service_times_per_week.five_times_per_week
        ):
            return (
                seller_product_seller_location.service_times_per_week.five_times_per_week
>>>>>>> 1c2763ac
            )<|MERGE_RESOLUTION|>--- conflicted
+++ resolved
@@ -2,13 +2,10 @@
 from typing import Optional, Tuple, Union
 
 from api.models.seller.seller_product_seller_location import SellerProductSellerLocation
-<<<<<<< HEAD
 from common.utils.distance.distance import DistanceUtils
 from pricing_engine.models import PricingLineItem, PricingLineItemGroup
-=======
 from api.models.user.user_address import UserAddress
 from common.utils.distance.distance import DistanceUtils
->>>>>>> 1c2763ac
 
 
 class ServicePrice:
@@ -18,11 +15,7 @@
         longitude: Decimal,
         seller_product_seller_location: SellerProductSellerLocation,
         times_per_week: int = None,
-<<<<<<< HEAD
     ) -> Optional[Union[Tuple[PricingLineItemGroup, list[PricingLineItem]], None]]:
-=======
-    ):
->>>>>>> 1c2763ac
         """
         This method computes the service price based on customer location,
         seller location, and product. You'll need to implement the logic here
@@ -37,7 +30,6 @@
         Returns:
           The service price (float)
         """
-<<<<<<< HEAD
         group = PricingLineItemGroup(
             title="Service",
             code="service",
@@ -76,99 +68,4 @@
             return (
                 group,
                 [item],
-=======
-        price = 0
-        if (
-            seller_product_seller_location.seller_product.product.main_product.has_service
-            and seller_product_seller_location.service
-        ):
-            # Legacy Service Model.
-            price = _service_legacy_price(
-                seller_product_seller_location=seller_product_seller_location,
-                latitude=latitude,
-                longitude=longitude,
-            )
-        elif (
-            seller_product_seller_location.seller_product.product.main_product.has_service_times_per_week
-            and seller_product_seller_location.service_times_per_week
-            and times_per_week
-        ):
-            # New Times Per Week Service Model.
-            price = _service_times_per_week_price(
-                seller_product_seller_location=seller_product_seller_location,
-                times_per_week=times_per_week,
-            )
-        if price is None:
-            price = 0
-        return price
-
-
-def _service_legacy_price(
-    seller_product_seller_location: SellerProductSellerLocation,
-    latitude: Decimal,
-    longitude: Decimal,
-):
-    price = 0
-
-    # Legacy Service Model.
-    if seller_product_seller_location.service.price_per_mile:
-        miles = DistanceUtils.get_euclidean_distance(
-            lat1=latitude,
-            lon1=longitude,
-            lat2=seller_product_seller_location.seller_location.latitude,
-            lon2=seller_product_seller_location.seller_location.longitude,
-        )
-
-        price += seller_product_seller_location.service.price_per_mile * miles
-    if seller_product_seller_location.service.flat_rate_price:
-        price += seller_product_seller_location.service.flat_rate_price
-
-    return price
-
-
-def _service_times_per_week_price(
-    seller_product_seller_location: SellerProductSellerLocation,
-    times_per_week: int = None,
-):
-    if (
-        seller_product_seller_location.seller_product.product.main_product.has_service_times_per_week
-        and seller_product_seller_location.service_times_per_week
-        and times_per_week
-    ):
-        # New Times Per Week Service Model.
-        if (
-            times_per_week == 1
-            and seller_product_seller_location.service_times_per_week.one_time_per_week
-        ):
-            return (
-                seller_product_seller_location.service_times_per_week.one_time_per_week
-            )
-        elif (
-            times_per_week == 2
-            and seller_product_seller_location.service_times_per_week.two_times_per_week
-        ):
-            return (
-                seller_product_seller_location.service_times_per_week.two_times_per_week
-            )
-        elif (
-            times_per_week == 3
-            and seller_product_seller_location.service_times_per_week.three_times_per_week
-        ):
-            return (
-                seller_product_seller_location.service_times_per_week.three_times_per_week
-            )
-        elif (
-            times_per_week == 4
-            and seller_product_seller_location.service_times_per_week.four_times_per_week
-        ):
-            return (
-                seller_product_seller_location.service_times_per_week.four_times_per_week
-            )
-        elif (
-            times_per_week == 5
-            and seller_product_seller_location.service_times_per_week.five_times_per_week
-        ):
-            return (
-                seller_product_seller_location.service_times_per_week.five_times_per_week
->>>>>>> 1c2763ac
             )